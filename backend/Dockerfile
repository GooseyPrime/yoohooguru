# First stage – install dependencies
FROM node:20-alpine AS deps
<<<<<<< HEAD
WORKDIR /app
COPY package*.json ./
RUN npm ci --only=production && npm cache clean --force
=======
WORKDIR /app/backend
# Copy only package files to install dependencies
COPY backend/package*.json ./
RUN npm install --omit=dev && npm cache clean --force
>>>>>>> ebeb7661

# Second stage – build runtime image
FROM node:20-alpine
ENV NODE_ENV=production
<<<<<<< HEAD
WORKDIR /app
COPY --from=deps /app/node_modules ./node_modules
COPY . .
=======
WORKDIR /app/backend
COPY --from=deps /app/backend/node_modules ./node_modules
# Copy the backend source code from the repository
COPY backend/. .
>>>>>>> ebeb7661

# Railway injects PORT; the app must use process.env.PORT
EXPOSE 3001

HEALTHCHECK --interval=10s --timeout=10s --start-period=10s --retries=3 \
  CMD wget --quiet --tries=1 --spider http://localhost:${PORT:-3001}/health || exit 1

CMD ["npm", "start"]<|MERGE_RESOLUTION|>--- conflicted
+++ resolved
@@ -1,29 +1,15 @@
 # First stage – install dependencies
 FROM node:20-alpine AS deps
-<<<<<<< HEAD
 WORKDIR /app
 COPY package*.json ./
 RUN npm ci --only=production && npm cache clean --force
-=======
-WORKDIR /app/backend
-# Copy only package files to install dependencies
-COPY backend/package*.json ./
-RUN npm install --omit=dev && npm cache clean --force
->>>>>>> ebeb7661
 
 # Second stage – build runtime image
 FROM node:20-alpine
 ENV NODE_ENV=production
-<<<<<<< HEAD
 WORKDIR /app
 COPY --from=deps /app/node_modules ./node_modules
 COPY . .
-=======
-WORKDIR /app/backend
-COPY --from=deps /app/backend/node_modules ./node_modules
-# Copy the backend source code from the repository
-COPY backend/. .
->>>>>>> ebeb7661
 
 # Railway injects PORT; the app must use process.env.PORT
 EXPOSE 3001
