--- conflicted
+++ resolved
@@ -8,11 +8,7 @@
     "dev": "nodemon src/index.js",
     "start": "node src/index.js",
     "build": "echo 'Build completed'",
-<<<<<<< HEAD
     "pretest": "node ../scripts/generate-cors-origins.js",
-=======
-    "ensure-frontend-built": "cd ../frontend && ([ -d dist ] || npm run build)",
->>>>>>> e4a2e3a6
     "test": "jest --forceExit",
     "test:watch": "jest --watch",
     "test:coverage": "jest --coverage",
