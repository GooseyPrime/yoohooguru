--- conflicted
+++ resolved
@@ -49,14 +49,7 @@
     "winston": "^3.18.2"
   },
   "devDependencies": {
-<<<<<<< HEAD
     "@firebase/rules-unit-testing": "^5.0.0",
-=======
-    "@babel/core": "^7.28.4",
-    "@babel/preset-env": "^7.28.3",
-    "@firebase/rules-unit-testing": "^3.0.0",
-    "babel-jest": "^30.2.0",
->>>>>>> b050d1b3
     "chalk": "^5.6.2",
     "eslint": "^8.57.1",
     "eslint-config-prettier": "^9.1.0",
