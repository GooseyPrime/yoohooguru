--- conflicted
+++ resolved
@@ -43,15 +43,10 @@
     "multer": "^2.0.2",
     "node-cron": "^3.0.3",
     "stripe": "^18.5.0",
-<<<<<<< HEAD
     "swagger-jsdoc": "^6.2.8",
     "swagger-ui-express": "^5.0.1",
     "uuid": "^8.3.2",
     "winston": "^3.18.2"
-=======
-    "uuid": "^11.0.6",
-    "winston": "^3.18.3"
->>>>>>> c1de26e8
   },
   "devDependencies": {
     "@firebase/rules-unit-testing": "^3.0.0",
