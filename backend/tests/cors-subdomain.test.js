--- conflicted
+++ resolved
@@ -1,7 +1,4 @@
-<<<<<<< HEAD
-=======
 
->>>>>>> b35a458d
 const { getCorsOriginsArray, getConfig } = require('../src/config/appConfig');
 
 describe('CORS Configuration', () => {
