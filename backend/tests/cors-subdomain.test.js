--- conflicted
+++ resolved
@@ -1,8 +1,5 @@
-<<<<<<< HEAD
+
 const { getCorsOrigins, getConfig, getCorsOriginsArray } = require('../src/config/appConfig');
-=======
-const { getCorsOrigins, getCorsOriginsArray, getConfig } = require('../src/config/appConfig');
->>>>>>> 5c47a0d7
 
 describe('CORS Configuration', () => {
   describe('CORS Origins Configuration', () => {
@@ -11,11 +8,7 @@
       process.env.NODE_ENV = 'production';
       
       const config = getConfig();
-<<<<<<< HEAD
       const corsOriginsArray = getCorsOriginsArray(config);
-=======
-      const corsOrigins = getCorsOriginsArray(config);
->>>>>>> 5c47a0d7
       
       expect(corsOriginsArray).toContain('https://yoohoo.guru');
       expect(corsOriginsArray).toContain('https://www.yoohoo.guru');
@@ -29,11 +22,7 @@
       process.env.NODE_ENV = 'development';
       
       const config = getConfig();
-<<<<<<< HEAD
       const corsOriginsArray = getCorsOriginsArray(config);
-=======
-      const corsOrigins = getCorsOriginsArray(config);
->>>>>>> 5c47a0d7
       
       expect(corsOriginsArray).toContain('http://*.localhost:3000');
       expect(corsOriginsArray).toContain('http://localhost:3000');
