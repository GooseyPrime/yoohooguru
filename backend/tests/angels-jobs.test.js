// Production-ready database connections - NO MOCKS
const request = require('supertest');
const app = require('../src/index');
const { getFirestore } = require('../src/config/firebase');

// Mock authentication middleware to inject test user - using static IDs for consistency
jest.mock('../src/middleware/auth', () => ({
  requireAuth: (req, res, next) => {
    req.user = { 
      uid: 'test-angels-user-static', 
      email: 'test-angels@example.com' 
    };
    next();
  },
  optionalAuth: (req, res, next) => {
    req.user = { 
      uid: 'test-angels-user-static', 
      email: 'test-angels@example.com' 
    };
    next();
  },
  authenticateUser: (req, res, next) => {
    req.user = { 
      uid: 'test-angels-user-static', 
      email: 'test-angels@example.com' 
    };
    next();
  },
  requireRole: (roles) => (req, res, next) => {
    req.user = { 
      uid: 'test-angels-user-static', 
      email: 'test-angels@example.com', 
      role: 'admin' 
    };
    next();
  }
}));

<<<<<<< HEAD
// Mock only logger for test output control
jest.mock('../src/utils/logger', () => ({
  logger: {
    info: jest.fn(),
    error: jest.fn(),
    warn: jest.fn()
  }
}));

const request = require('supertest');
const app = require('../src/index');
const { seedTestData, clearTestData } = require('./seed-test-data');

describe('Angels Jobs API', () => {
  beforeEach(async () => {
    await clearTestData();
    await seedTestData();
  });

  afterEach(async () => {
    await clearTestData();
  });
=======
// Test user configuration for consistent testing
const TEST_USER = { 
  uid: 'test-angels-user-static', 
  email: 'test-angels@example.com' 
};

let firebaseInitialized = false;
let testJobIds = []; // Track created job IDs for cleanup

beforeAll(async () => {
  try {
    const db = getFirestore();
    firebaseInitialized = !!db;
    console.log('Real Firebase initialized for angels jobs tests');
    
    // Create test user profile if Firebase is available
    if (firebaseInitialized) {
      try {
        await db.collection('users').doc(TEST_USER.uid).set({
          email: TEST_USER.email,
          name: 'Test Angels User',
          createdAt: new Date().toISOString()
        });
      } catch (error) {
        console.log('Test user creation failed (may already exist):', error.message);
      }
    }
  } catch (error) {
    console.warn('Firebase connection warning:', error.message);
    firebaseInitialized = false;
  }
});

afterAll(async () => {
  // Clean up test data
  if (firebaseInitialized) {
    try {
      const db = getFirestore();
      
      // Clean up test jobs
      for (const jobId of testJobIds) {
        try {
          await db.collection('angel_jobs').doc(jobId).delete();
        } catch (error) {
          console.log(`Failed to delete test job ${jobId}:`, error.message);
        }
      }
      
      // Clean up test user
      try {
        await db.collection('users').doc(TEST_USER.uid).delete();
      } catch (error) {
        console.log('Test user cleanup failed:', error.message);
      }
      
      // Clean up activity logs
      try {
        const activityLogsSnapshot = await db.collection('activity_logs')
          .where('userId', '==', TEST_USER.uid)
          .get();
        
        const batch = db.batch();
        activityLogsSnapshot.docs.forEach(doc => {
          batch.delete(doc.ref);
        });
        
        if (activityLogsSnapshot.docs.length > 0) {
          await batch.commit();
        }
      } catch (error) {
        console.log('Activity logs cleanup failed:', error.message);
      }
      
    } catch (error) {
      console.log('Test cleanup error:', error.message);
    }
  }
});

// Helper function to skip tests when Firebase is not available
const skipIfNoFirebase = () => {
  if (!firebaseInitialized) {
    return true; // Return true to indicate test should be skipped
  }
  return false;
};
>>>>>>> bcb82558

  describe('POST /api/angels/jobs', () => {
    it('should create a new angel job posting', async () => {
<<<<<<< HEAD
=======
      if (skipIfNoFirebase()) {
        console.log('⏭️ Skipping test - Firebase not initialized in test environment');
        return;
      }
      
>>>>>>> bcb82558
      const jobData = {
        title: 'Help with Moving',
        description: 'Need help moving furniture to new apartment',
        category: 'moving',
        location: { city: 'Denver', state: 'CO' },
        hourlyRate: 25,
        estimatedHours: 4,
        skills: ['Heavy Lifting', 'Furniture Moving'],
        urgency: 'normal',
        featured: true
      };

      const response = await request(app)
        .post('/api/angels/jobs')
        .send(jobData)
        .expect(201);

      expect(response.body.success).toBe(true);
      expect(response.body.data.job.title).toBe(jobData.title);
      expect(response.body.data.job.postedBy).toBe(TEST_USER.uid);
      expect(response.body.data.job.status).toBe('open');
<<<<<<< HEAD
=======
      expect(response.body.data.job.featured).toBe(true);
      expect(response.body.data.job.category).toBe('moving');
      expect(response.body.data.job.location).toEqual(jobData.location);
      
      // Track job ID for cleanup
      const createdJobId = response.body.data.job.id;
      testJobIds.push(createdJobId);
      
      // Verify job was actually created in database
      const db = getFirestore();
      const jobSnapshot = await db.collection('angel_jobs').doc(createdJobId).get();
      expect(jobSnapshot.exists).toBe(true);
      
      const jobData_fromDB = jobSnapshot.data();
      expect(jobData_fromDB.title).toBe(jobData.title);
      expect(jobData_fromDB.postedBy).toBe(TEST_USER.uid);
      expect(jobData_fromDB.status).toBe('open');
>>>>>>> bcb82558
    });

    it('should return 400 for missing required fields', async () => {
      const incompleteJobData = {
        title: 'Help with Moving'
        // Missing description, category, location
      };

      const response = await request(app)
        .post('/api/angels/jobs')
        .send(incompleteJobData)
        .expect(400);

      expect(response.body.success).toBe(false);
      expect(response.body.error.message).toContain('Missing required fields');
    });
  });

  describe('GET /api/angels/jobs', () => {
    it('should return filtered list of angel jobs', async () => {
<<<<<<< HEAD
=======
      if (skipIfNoFirebase()) {
        console.log('⏭️ Skipping test - Firebase not initialized in test environment');
        return;
      }
      
      // Create real test jobs in database
      const db = getFirestore();
      
      const testJob1 = {
        title: 'Handyman Work',
        description: 'Need help with home repairs',
        category: 'home',
        location: { city: 'Denver', state: 'CO' },
        status: 'open',
        postedBy: TEST_USER.uid,
        applications: {},
        createdAt: new Date().toISOString(),
        updatedAt: new Date().toISOString()
      };
      
      const testJob2 = {
        title: 'Moving Help',
        description: 'Need help moving boxes',
        category: 'moving',
        location: { city: 'Boulder', state: 'CO' },
        status: 'open',
        postedBy: TEST_USER.uid,
        applications: { 'user-1': {} },
        createdAt: new Date(Date.now() - 1000).toISOString(),
        updatedAt: new Date(Date.now() - 1000).toISOString()
      };
      
      // Create jobs in database
      const job1Ref = db.collection('angel_jobs').doc();
      const job2Ref = db.collection('angel_jobs').doc();
      
      testJob1.id = job1Ref.id;
      testJob2.id = job2Ref.id;
      
      await job1Ref.set(testJob1);
      await job2Ref.set(testJob2);
      
      // Track for cleanup
      testJobIds.push(job1Ref.id, job2Ref.id);

>>>>>>> bcb82558
      const response = await request(app)
        .get('/api/angels/jobs?category=general')
        .expect(200);

      expect(response.body.success).toBe(true);
<<<<<<< HEAD
      expect(response.body.data.jobs.length).toBeGreaterThan(0);
      // All returned jobs should be general category
      response.body.data.jobs.forEach(job => {
        expect(job.category).toBe('general');
      });
    });

    it('should support search functionality', async () => {
=======
      expect(response.body.data.jobs.length).toBeGreaterThanOrEqual(1);
      
      // Find our test job in the results
      const homeJob = response.body.data.jobs.find(job => job.id === job1Ref.id);
      expect(homeJob).toBeDefined();
      expect(homeJob.category).toBe('home');
      expect(homeJob.title).toBe('Handyman Work');
    });

    it('should support search functionality', async () => {
      if (skipIfNoFirebase()) {
        console.log('⏭️ Skipping test - Firebase not initialized in test environment');
        return;
      }
      
      // Create real test jobs for search
      const db = getFirestore();
      
      const searchJob1 = {
        title: 'Handyman Repair Work',
        description: 'Fix kitchen sink',
        category: 'home',
        location: { city: 'Denver', state: 'CO' },
        status: 'open',
        postedBy: TEST_USER.uid,
        applications: {},
        createdAt: new Date().toISOString(),
        updatedAt: new Date().toISOString()
      };
      
      const searchJob2 = {
        title: 'Garden Maintenance',
        description: 'Weed removal and planting',
        category: 'outdoor',
        location: { city: 'Denver', state: 'CO' },
        status: 'open',
        postedBy: TEST_USER.uid,
        applications: {},
        createdAt: new Date().toISOString(),
        updatedAt: new Date().toISOString()
      };
      
      // Create jobs in database
      const searchJob1Ref = db.collection('angel_jobs').doc();
      const searchJob2Ref = db.collection('angel_jobs').doc();
      
      searchJob1.id = searchJob1Ref.id;
      searchJob2.id = searchJob2Ref.id;
      
      await searchJob1Ref.set(searchJob1);
      await searchJob2Ref.set(searchJob2);
      
      // Track for cleanup
      testJobIds.push(searchJob1Ref.id, searchJob2Ref.id);

>>>>>>> bcb82558
      const response = await request(app)
        .get('/api/angels/jobs?search=Featured')
        .expect(200);

      expect(response.body.success).toBe(true);
<<<<<<< HEAD
      expect(response.body.data.jobs.length).toBeGreaterThan(0);
      // Should find the "Featured Job" from seed data
      const featuredJob = response.body.data.jobs.find(job => job.title.includes('Featured'));
      expect(featuredJob).toBeDefined();
    });

    it('should sort featured jobs to the top', async () => {
=======
      expect(response.body.data.jobs.length).toBeGreaterThanOrEqual(1);
      
      // Find our handyman job in the results
      const handymanJob = response.body.data.jobs.find(job => job.title.toLowerCase().includes('handyman'));
      expect(handymanJob).toBeDefined();
      expect(handymanJob.title).toContain('Handyman');
    });

    it('should sort featured jobs to the top', async () => {
      if (skipIfNoFirebase()) {
        console.log('⏭️ Skipping test - Firebase not initialized in test environment');
        return;
      }
      
      // Create real test jobs with different featured status
      const db = getFirestore();
      
      const regularJob = {
        title: 'Regular Job',
        description: 'A regular job posting',
        category: 'home',
        location: { city: 'Denver', state: 'CO' },
        status: 'open',
        featured: false,
        postedBy: TEST_USER.uid,
        applications: {},
        createdAt: new Date(Date.now() - 1000).toISOString(), // Older job
        updatedAt: new Date(Date.now() - 1000).toISOString()
      };
      
      const featuredJob = {
        title: 'Featured Job',
        description: 'A featured job posting',
        category: 'home',
        location: { city: 'Denver', state: 'CO' },
        status: 'open',
        featured: true,
        postedBy: TEST_USER.uid,
        applications: {},
        createdAt: new Date(Date.now() - 2000).toISOString(), // Even older but featured
        updatedAt: new Date(Date.now() - 2000).toISOString()
      };
      
      const newestJob = {
        title: 'Another Regular Job',
        description: 'Another regular job posting',
        category: 'home',
        location: { city: 'Denver', state: 'CO' },
        status: 'open',
        featured: false,
        postedBy: TEST_USER.uid,
        applications: {},
        createdAt: new Date().toISOString(), // Newest job
        updatedAt: new Date().toISOString()
      };
      
      // Create jobs in database
      const regularJobRef = db.collection('angel_jobs').doc();
      const featuredJobRef = db.collection('angel_jobs').doc();
      const newestJobRef = db.collection('angel_jobs').doc();
      
      regularJob.id = regularJobRef.id;
      featuredJob.id = featuredJobRef.id;
      newestJob.id = newestJobRef.id;
      
      await regularJobRef.set(regularJob);
      await featuredJobRef.set(featuredJob);
      await newestJobRef.set(newestJob);
      
      // Track for cleanup
      testJobIds.push(regularJobRef.id, featuredJobRef.id, newestJobRef.id);

>>>>>>> bcb82558
      const response = await request(app)
        .get('/api/angels/jobs')
        .expect(200);

      expect(response.body.success).toBe(true);
<<<<<<< HEAD
      expect(response.body.data.jobs).toHaveLength(4);
      
      // Featured job should be first, regardless of creation date
      expect(response.body.data.jobs[0].title).toBe('Featured Job');
      expect(response.body.data.jobs[0].featured).toBe(true);
=======
      expect(response.body.data.jobs.length).toBeGreaterThanOrEqual(3);

      // Check that featured jobs come first - find our jobs in results
      const jobs = response.body.data.jobs;
      const featuredJobInResults = jobs.find(job => job.id === featuredJobRef.id);
      const regularJobInResults = jobs.find(job => job.id === regularJobRef.id);
      
      expect(featuredJobInResults).toBeDefined();
      expect(regularJobInResults).toBeDefined();
      
      // Featured job should come before regular job in the list
      const featuredIndex = jobs.findIndex(job => job.id === featuredJobRef.id);
      const regularIndex = jobs.findIndex(job => job.id === regularJobRef.id);
      
      expect(featuredIndex).toBeLessThan(regularIndex);
>>>>>>> bcb82558
    });
  });

  describe('GET /api/angels/jobs/:jobId', () => {
    it('should return job details with poster information', async () => {
<<<<<<< HEAD
=======
      if (skipIfNoFirebase()) {
        console.log('⏭️ Skipping test - Firebase not initialized in test environment');
        return;
      }
      
      // Create a real test job
      const db = getFirestore();
      
      const testJob = {
        title: 'Help with Gardening',
        description: 'Need help with garden maintenance',
        category: 'outdoor',
        location: { city: 'Denver', state: 'CO' },
        status: 'open',
        postedBy: TEST_USER.uid,
        applications: { 'user-1': {}, 'user-2': {} },
        createdAt: new Date().toISOString(),
        updatedAt: new Date().toISOString()
      };
      
      const jobRef = db.collection('angel_jobs').doc();
      testJob.id = jobRef.id;
      
      await jobRef.set(testJob);
      testJobIds.push(jobRef.id);

>>>>>>> bcb82558
      const response = await request(app)
        .get(`/api/angels/jobs/${jobRef.id}`)
        .expect(200);

      expect(response.body.success).toBe(true);
<<<<<<< HEAD
      expect(response.body.data.job.title).toBe('Featured Job');
      expect(response.body.data.job.poster).toBeDefined();
    });

    it('should return 404 for non-existent job', async () => {
=======
      expect(response.body.data.job.title).toBe(testJob.title);
      expect(response.body.data.job.id).toBe(jobRef.id);
      expect(response.body.data.job.poster).toBeDefined();
      expect(response.body.data.job.poster.id).toBe(TEST_USER.uid);
      expect(response.body.data.job.applicationCount).toBe(2);
    });

    it('should return 404 for non-existent job', async () => {
      if (skipIfNoFirebase()) {
        console.log('⏭️ Skipping test - Firebase not initialized in test environment');
        return;
      }

>>>>>>> bcb82558
      const response = await request(app)
        .get('/api/angels/jobs/non-existent-job-id')
        .expect(404);

      expect(response.body.success).toBe(false);
      expect(response.body.error.message).toBe('Angel job not found');
    });
  });

  describe('POST /api/angels/jobs/:jobId/apply', () => {
    it('should allow user to apply to a job', async () => {
<<<<<<< HEAD
=======
      if (skipIfNoFirebase()) {
        console.log('⏭️ Skipping test - Firebase not initialized in test environment');
        return;
      }
      
      // Create a test job posted by a different user
      const db = getFirestore();
      
      // Create another test user to post the job
      const differentUser = { uid: 'different-user-' + Date.now(), email: 'different@example.com' };
      await db.collection('users').doc(differentUser.uid).set({
        email: differentUser.email,
        name: 'Different User',
        createdAt: new Date().toISOString()
      });
      
      const testJob = {
        title: 'Garden Work',
        description: 'Need help with garden maintenance',
        category: 'outdoor',
        location: { city: 'Denver', state: 'CO' },
        postedBy: differentUser.uid,
        status: 'open',
        applications: {},
        createdAt: new Date().toISOString(),
        updatedAt: new Date().toISOString()
      };
      
      const jobRef = db.collection('angel_jobs').doc();
      testJob.id = jobRef.id;
      
      await jobRef.set(testJob);
      testJobIds.push(jobRef.id);

>>>>>>> bcb82558
      const applicationData = {
        message: 'I want to apply for this job',
        proposedRate: 30
      };

      const response = await request(app)
        .post(`/api/angels/jobs/${jobRef.id}/apply`)
        .send(applicationData)
        .expect(200);

      expect(response.body.success).toBe(true);
      expect(response.body.data.application).toBeDefined();
      expect(response.body.data.application.applicantId).toBe(TEST_USER.uid);
      expect(response.body.data.application.message).toBe(applicationData.message);
      expect(response.body.data.application.status).toBe('pending');
<<<<<<< HEAD
    });

    it('should prevent user from applying to their own job', async () => {
      // job-456 is posted by test-user-123 (same as authenticated user)
      const response = await request(app)
        .post('/api/angels/jobs/job-456/apply')
=======
      
      // Verify application was added to database
      const updatedJobSnapshot = await db.collection('angel_jobs').doc(jobRef.id).get();
      const updatedJob = updatedJobSnapshot.data();
      expect(updatedJob.applications[TEST_USER.uid]).toBeDefined();
      expect(updatedJob.applications[TEST_USER.uid].applicantId).toBe(TEST_USER.uid);
      
      // Clean up different user
      await db.collection('users').doc(differentUser.uid).delete();
    });

    it('should prevent user from applying to their own job', async () => {
      if (skipIfNoFirebase()) {
        console.log('⏭️ Skipping test - Firebase not initialized in test environment');
        return;
      }
      
      // Create a test job posted by the same user (TEST_USER)
      const db = getFirestore();
      
      const ownJob = {
        title: 'My Own Job',
        description: 'A job I posted myself',
        category: 'home',
        location: { city: 'Denver', state: 'CO' },
        postedBy: TEST_USER.uid, // Same as authenticated user
        status: 'open',
        applications: {},
        createdAt: new Date().toISOString(),
        updatedAt: new Date().toISOString()
      };
      
      const jobRef = db.collection('angel_jobs').doc();
      ownJob.id = jobRef.id;
      
      await jobRef.set(ownJob);
      testJobIds.push(jobRef.id);

      const response = await request(app)
        .post(`/api/angels/jobs/${jobRef.id}/apply`)
>>>>>>> bcb82558
        .send({ message: 'I want to apply' })
        .expect(400);

      expect(response.body.success).toBe(false);
      expect(response.body.error.message).toBe('Cannot apply to your own job posting');
    });

    it('should prevent duplicate applications', async () => {
      // First, check if job exists
      const jobCheck = await request(app)
        .get('/api/angels/jobs/job-123');
      
<<<<<<< HEAD
      console.log('Job check status:', jobCheck.status);
      console.log('Job check body:', jobCheck.body);

      // First application
      const firstResponse = await request(app)
        .post('/api/angels/jobs/job-123/apply')
        .send({ message: 'First application' });

      console.log('First response status:', firstResponse.status);
      console.log('First response body:', firstResponse.body);
      
      expect(firstResponse.status).toBe(200);
=======
      // Create a test job with an existing application
      const db = getFirestore();
      
      // Create another test user to post the job
      const differentUser = { uid: 'different-user-duplicate-' + Date.now(), email: 'different-duplicate@example.com' };
      await db.collection('users').doc(differentUser.uid).set({
        email: differentUser.email,
        name: 'Different User Duplicate',
        createdAt: new Date().toISOString()
      });
      
      const duplicateTestJob = {
        title: 'Garden Work Duplicate',
        description: 'Need help with garden maintenance',
        category: 'outdoor',
        location: { city: 'Denver', state: 'CO' },
        postedBy: differentUser.uid,
        status: 'open',
        applications: {
          [TEST_USER.uid]: { 
            status: 'pending',
            appliedAt: new Date().toISOString(),
            applicantId: TEST_USER.uid
          }
        },
        createdAt: new Date().toISOString(),
        updatedAt: new Date().toISOString()
      };
      
      const jobRef = db.collection('angel_jobs').doc();
      duplicateTestJob.id = jobRef.id;
      
      await jobRef.set(duplicateTestJob);
      testJobIds.push(jobRef.id);
>>>>>>> bcb82558

      // Second application should fail
      const response = await request(app)
        .post(`/api/angels/jobs/${jobRef.id}/apply`)
        .send({ message: 'I want to apply again' })
        .expect(400);

      expect(response.body.success).toBe(false);
      expect(response.body.error.message).toBe('You have already applied to this job');
<<<<<<< HEAD
=======
      
      // Clean up different user
      await db.collection('users').doc(differentUser.uid).delete();
>>>>>>> bcb82558
    });
  });

  describe('GET /api/angels/my-activity', () => {
    it('should return user activity summary', async () => {
      const response = await request(app)
        .get('/api/angels/my-activity')
        .expect(200);

      expect(response.body.success).toBe(true);
      expect(response.body.data).toBeDefined();
      expect(response.body.data.postedJobs).toBeDefined();
      expect(response.body.data.applications).toBeDefined();
      expect(response.body.data.statistics).toBeDefined();
      
      // Should have arrays (could be empty or contain data)
      expect(Array.isArray(response.body.data.postedJobs)).toBe(true);
      expect(Array.isArray(response.body.data.applications)).toBe(true);
      
      // Statistics should have numbers
      expect(typeof response.body.data.statistics.totalJobsPosted).toBe('number');
      expect(typeof response.body.data.statistics.totalApplications).toBe('number');
      
      // The counts should match the array lengths
      expect(response.body.data.statistics.totalJobsPosted).toBe(response.body.data.postedJobs.length);
      expect(response.body.data.statistics.totalApplications).toBe(response.body.data.applications.length);
    });
  });
});<|MERGE_RESOLUTION|>--- conflicted
+++ resolved
@@ -36,7 +36,6 @@
   }
 }));
 
-<<<<<<< HEAD
 // Mock only logger for test output control
 jest.mock('../src/utils/logger', () => ({
   logger: {
@@ -59,105 +58,9 @@
   afterEach(async () => {
     await clearTestData();
   });
-=======
-// Test user configuration for consistent testing
-const TEST_USER = { 
-  uid: 'test-angels-user-static', 
-  email: 'test-angels@example.com' 
-};
-
-let firebaseInitialized = false;
-let testJobIds = []; // Track created job IDs for cleanup
-
-beforeAll(async () => {
-  try {
-    const db = getFirestore();
-    firebaseInitialized = !!db;
-    console.log('Real Firebase initialized for angels jobs tests');
-    
-    // Create test user profile if Firebase is available
-    if (firebaseInitialized) {
-      try {
-        await db.collection('users').doc(TEST_USER.uid).set({
-          email: TEST_USER.email,
-          name: 'Test Angels User',
-          createdAt: new Date().toISOString()
-        });
-      } catch (error) {
-        console.log('Test user creation failed (may already exist):', error.message);
-      }
-    }
-  } catch (error) {
-    console.warn('Firebase connection warning:', error.message);
-    firebaseInitialized = false;
-  }
-});
-
-afterAll(async () => {
-  // Clean up test data
-  if (firebaseInitialized) {
-    try {
-      const db = getFirestore();
-      
-      // Clean up test jobs
-      for (const jobId of testJobIds) {
-        try {
-          await db.collection('angel_jobs').doc(jobId).delete();
-        } catch (error) {
-          console.log(`Failed to delete test job ${jobId}:`, error.message);
-        }
-      }
-      
-      // Clean up test user
-      try {
-        await db.collection('users').doc(TEST_USER.uid).delete();
-      } catch (error) {
-        console.log('Test user cleanup failed:', error.message);
-      }
-      
-      // Clean up activity logs
-      try {
-        const activityLogsSnapshot = await db.collection('activity_logs')
-          .where('userId', '==', TEST_USER.uid)
-          .get();
-        
-        const batch = db.batch();
-        activityLogsSnapshot.docs.forEach(doc => {
-          batch.delete(doc.ref);
-        });
-        
-        if (activityLogsSnapshot.docs.length > 0) {
-          await batch.commit();
-        }
-      } catch (error) {
-        console.log('Activity logs cleanup failed:', error.message);
-      }
-      
-    } catch (error) {
-      console.log('Test cleanup error:', error.message);
-    }
-  }
-});
-
-// Helper function to skip tests when Firebase is not available
-const skipIfNoFirebase = () => {
-  if (!firebaseInitialized) {
-    return true; // Return true to indicate test should be skipped
-  }
-  return false;
-};
->>>>>>> bcb82558
 
   describe('POST /api/angels/jobs', () => {
     it('should create a new angel job posting', async () => {
-<<<<<<< HEAD
-=======
-      if (skipIfNoFirebase()) {
-        console.log('⏭️ Skipping test - Firebase not initialized in test environment');
-        return;
-      }
-      
->>>>>>> bcb82558
       const jobData = {
         title: 'Help with Moving',
         description: 'Need help moving furniture to new apartment',
@@ -179,26 +82,6 @@
       expect(response.body.data.job.title).toBe(jobData.title);
       expect(response.body.data.job.postedBy).toBe(TEST_USER.uid);
       expect(response.body.data.job.status).toBe('open');
-<<<<<<< HEAD
-=======
-      expect(response.body.data.job.featured).toBe(true);
-      expect(response.body.data.job.category).toBe('moving');
-      expect(response.body.data.job.location).toEqual(jobData.location);
-      
-      // Track job ID for cleanup
-      const createdJobId = response.body.data.job.id;
-      testJobIds.push(createdJobId);
-      
-      // Verify job was actually created in database
-      const db = getFirestore();
-      const jobSnapshot = await db.collection('angel_jobs').doc(createdJobId).get();
-      expect(jobSnapshot.exists).toBe(true);
-      
-      const jobData_fromDB = jobSnapshot.data();
-      expect(jobData_fromDB.title).toBe(jobData.title);
-      expect(jobData_fromDB.postedBy).toBe(TEST_USER.uid);
-      expect(jobData_fromDB.status).toBe('open');
->>>>>>> bcb82558
     });
 
     it('should return 400 for missing required fields', async () => {
@@ -219,60 +102,11 @@
 
   describe('GET /api/angels/jobs', () => {
     it('should return filtered list of angel jobs', async () => {
-<<<<<<< HEAD
-=======
-      if (skipIfNoFirebase()) {
-        console.log('⏭️ Skipping test - Firebase not initialized in test environment');
-        return;
-      }
-      
-      // Create real test jobs in database
-      const db = getFirestore();
-      
-      const testJob1 = {
-        title: 'Handyman Work',
-        description: 'Need help with home repairs',
-        category: 'home',
-        location: { city: 'Denver', state: 'CO' },
-        status: 'open',
-        postedBy: TEST_USER.uid,
-        applications: {},
-        createdAt: new Date().toISOString(),
-        updatedAt: new Date().toISOString()
-      };
-      
-      const testJob2 = {
-        title: 'Moving Help',
-        description: 'Need help moving boxes',
-        category: 'moving',
-        location: { city: 'Boulder', state: 'CO' },
-        status: 'open',
-        postedBy: TEST_USER.uid,
-        applications: { 'user-1': {} },
-        createdAt: new Date(Date.now() - 1000).toISOString(),
-        updatedAt: new Date(Date.now() - 1000).toISOString()
-      };
-      
-      // Create jobs in database
-      const job1Ref = db.collection('angel_jobs').doc();
-      const job2Ref = db.collection('angel_jobs').doc();
-      
-      testJob1.id = job1Ref.id;
-      testJob2.id = job2Ref.id;
-      
-      await job1Ref.set(testJob1);
-      await job2Ref.set(testJob2);
-      
-      // Track for cleanup
-      testJobIds.push(job1Ref.id, job2Ref.id);
-
->>>>>>> bcb82558
       const response = await request(app)
         .get('/api/angels/jobs?category=general')
         .expect(200);
 
       expect(response.body.success).toBe(true);
-<<<<<<< HEAD
       expect(response.body.data.jobs.length).toBeGreaterThan(0);
       // All returned jobs should be general category
       response.body.data.jobs.forEach(job => {
@@ -281,69 +115,11 @@
     });
 
     it('should support search functionality', async () => {
-=======
-      expect(response.body.data.jobs.length).toBeGreaterThanOrEqual(1);
-      
-      // Find our test job in the results
-      const homeJob = response.body.data.jobs.find(job => job.id === job1Ref.id);
-      expect(homeJob).toBeDefined();
-      expect(homeJob.category).toBe('home');
-      expect(homeJob.title).toBe('Handyman Work');
-    });
-
-    it('should support search functionality', async () => {
-      if (skipIfNoFirebase()) {
-        console.log('⏭️ Skipping test - Firebase not initialized in test environment');
-        return;
-      }
-      
-      // Create real test jobs for search
-      const db = getFirestore();
-      
-      const searchJob1 = {
-        title: 'Handyman Repair Work',
-        description: 'Fix kitchen sink',
-        category: 'home',
-        location: { city: 'Denver', state: 'CO' },
-        status: 'open',
-        postedBy: TEST_USER.uid,
-        applications: {},
-        createdAt: new Date().toISOString(),
-        updatedAt: new Date().toISOString()
-      };
-      
-      const searchJob2 = {
-        title: 'Garden Maintenance',
-        description: 'Weed removal and planting',
-        category: 'outdoor',
-        location: { city: 'Denver', state: 'CO' },
-        status: 'open',
-        postedBy: TEST_USER.uid,
-        applications: {},
-        createdAt: new Date().toISOString(),
-        updatedAt: new Date().toISOString()
-      };
-      
-      // Create jobs in database
-      const searchJob1Ref = db.collection('angel_jobs').doc();
-      const searchJob2Ref = db.collection('angel_jobs').doc();
-      
-      searchJob1.id = searchJob1Ref.id;
-      searchJob2.id = searchJob2Ref.id;
-      
-      await searchJob1Ref.set(searchJob1);
-      await searchJob2Ref.set(searchJob2);
-      
-      // Track for cleanup
-      testJobIds.push(searchJob1Ref.id, searchJob2Ref.id);
-
->>>>>>> bcb82558
       const response = await request(app)
         .get('/api/angels/jobs?search=Featured')
         .expect(200);
 
       expect(response.body.success).toBe(true);
-<<<<<<< HEAD
       expect(response.body.data.jobs.length).toBeGreaterThan(0);
       // Should find the "Featured Job" from seed data
       const featuredJob = response.body.data.jobs.find(job => job.title.includes('Featured'));
@@ -351,168 +127,31 @@
     });
 
     it('should sort featured jobs to the top', async () => {
-=======
-      expect(response.body.data.jobs.length).toBeGreaterThanOrEqual(1);
-      
-      // Find our handyman job in the results
-      const handymanJob = response.body.data.jobs.find(job => job.title.toLowerCase().includes('handyman'));
-      expect(handymanJob).toBeDefined();
-      expect(handymanJob.title).toContain('Handyman');
-    });
-
-    it('should sort featured jobs to the top', async () => {
-      if (skipIfNoFirebase()) {
-        console.log('⏭️ Skipping test - Firebase not initialized in test environment');
-        return;
-      }
-      
-      // Create real test jobs with different featured status
-      const db = getFirestore();
-      
-      const regularJob = {
-        title: 'Regular Job',
-        description: 'A regular job posting',
-        category: 'home',
-        location: { city: 'Denver', state: 'CO' },
-        status: 'open',
-        featured: false,
-        postedBy: TEST_USER.uid,
-        applications: {},
-        createdAt: new Date(Date.now() - 1000).toISOString(), // Older job
-        updatedAt: new Date(Date.now() - 1000).toISOString()
-      };
-      
-      const featuredJob = {
-        title: 'Featured Job',
-        description: 'A featured job posting',
-        category: 'home',
-        location: { city: 'Denver', state: 'CO' },
-        status: 'open',
-        featured: true,
-        postedBy: TEST_USER.uid,
-        applications: {},
-        createdAt: new Date(Date.now() - 2000).toISOString(), // Even older but featured
-        updatedAt: new Date(Date.now() - 2000).toISOString()
-      };
-      
-      const newestJob = {
-        title: 'Another Regular Job',
-        description: 'Another regular job posting',
-        category: 'home',
-        location: { city: 'Denver', state: 'CO' },
-        status: 'open',
-        featured: false,
-        postedBy: TEST_USER.uid,
-        applications: {},
-        createdAt: new Date().toISOString(), // Newest job
-        updatedAt: new Date().toISOString()
-      };
-      
-      // Create jobs in database
-      const regularJobRef = db.collection('angel_jobs').doc();
-      const featuredJobRef = db.collection('angel_jobs').doc();
-      const newestJobRef = db.collection('angel_jobs').doc();
-      
-      regularJob.id = regularJobRef.id;
-      featuredJob.id = featuredJobRef.id;
-      newestJob.id = newestJobRef.id;
-      
-      await regularJobRef.set(regularJob);
-      await featuredJobRef.set(featuredJob);
-      await newestJobRef.set(newestJob);
-      
-      // Track for cleanup
-      testJobIds.push(regularJobRef.id, featuredJobRef.id, newestJobRef.id);
-
->>>>>>> bcb82558
       const response = await request(app)
         .get('/api/angels/jobs')
         .expect(200);
 
       expect(response.body.success).toBe(true);
-<<<<<<< HEAD
       expect(response.body.data.jobs).toHaveLength(4);
       
       // Featured job should be first, regardless of creation date
       expect(response.body.data.jobs[0].title).toBe('Featured Job');
       expect(response.body.data.jobs[0].featured).toBe(true);
-=======
-      expect(response.body.data.jobs.length).toBeGreaterThanOrEqual(3);
-
-      // Check that featured jobs come first - find our jobs in results
-      const jobs = response.body.data.jobs;
-      const featuredJobInResults = jobs.find(job => job.id === featuredJobRef.id);
-      const regularJobInResults = jobs.find(job => job.id === regularJobRef.id);
-      
-      expect(featuredJobInResults).toBeDefined();
-      expect(regularJobInResults).toBeDefined();
-      
-      // Featured job should come before regular job in the list
-      const featuredIndex = jobs.findIndex(job => job.id === featuredJobRef.id);
-      const regularIndex = jobs.findIndex(job => job.id === regularJobRef.id);
-      
-      expect(featuredIndex).toBeLessThan(regularIndex);
->>>>>>> bcb82558
     });
   });
 
   describe('GET /api/angels/jobs/:jobId', () => {
     it('should return job details with poster information', async () => {
-<<<<<<< HEAD
-=======
-      if (skipIfNoFirebase()) {
-        console.log('⏭️ Skipping test - Firebase not initialized in test environment');
-        return;
-      }
-      
-      // Create a real test job
-      const db = getFirestore();
-      
-      const testJob = {
-        title: 'Help with Gardening',
-        description: 'Need help with garden maintenance',
-        category: 'outdoor',
-        location: { city: 'Denver', state: 'CO' },
-        status: 'open',
-        postedBy: TEST_USER.uid,
-        applications: { 'user-1': {}, 'user-2': {} },
-        createdAt: new Date().toISOString(),
-        updatedAt: new Date().toISOString()
-      };
-      
-      const jobRef = db.collection('angel_jobs').doc();
-      testJob.id = jobRef.id;
-      
-      await jobRef.set(testJob);
-      testJobIds.push(jobRef.id);
-
->>>>>>> bcb82558
       const response = await request(app)
         .get(`/api/angels/jobs/${jobRef.id}`)
         .expect(200);
 
       expect(response.body.success).toBe(true);
-<<<<<<< HEAD
       expect(response.body.data.job.title).toBe('Featured Job');
       expect(response.body.data.job.poster).toBeDefined();
     });
 
     it('should return 404 for non-existent job', async () => {
-=======
-      expect(response.body.data.job.title).toBe(testJob.title);
-      expect(response.body.data.job.id).toBe(jobRef.id);
-      expect(response.body.data.job.poster).toBeDefined();
-      expect(response.body.data.job.poster.id).toBe(TEST_USER.uid);
-      expect(response.body.data.job.applicationCount).toBe(2);
-    });
-
-    it('should return 404 for non-existent job', async () => {
-      if (skipIfNoFirebase()) {
-        console.log('⏭️ Skipping test - Firebase not initialized in test environment');
-        return;
-      }
-
->>>>>>> bcb82558
       const response = await request(app)
         .get('/api/angels/jobs/non-existent-job-id')
         .expect(404);
@@ -524,43 +163,6 @@
 
   describe('POST /api/angels/jobs/:jobId/apply', () => {
     it('should allow user to apply to a job', async () => {
-<<<<<<< HEAD
-=======
-      if (skipIfNoFirebase()) {
-        console.log('⏭️ Skipping test - Firebase not initialized in test environment');
-        return;
-      }
-      
-      // Create a test job posted by a different user
-      const db = getFirestore();
-      
-      // Create another test user to post the job
-      const differentUser = { uid: 'different-user-' + Date.now(), email: 'different@example.com' };
-      await db.collection('users').doc(differentUser.uid).set({
-        email: differentUser.email,
-        name: 'Different User',
-        createdAt: new Date().toISOString()
-      });
-      
-      const testJob = {
-        title: 'Garden Work',
-        description: 'Need help with garden maintenance',
-        category: 'outdoor',
-        location: { city: 'Denver', state: 'CO' },
-        postedBy: differentUser.uid,
-        status: 'open',
-        applications: {},
-        createdAt: new Date().toISOString(),
-        updatedAt: new Date().toISOString()
-      };
-      
-      const jobRef = db.collection('angel_jobs').doc();
-      testJob.id = jobRef.id;
-      
-      await jobRef.set(testJob);
-      testJobIds.push(jobRef.id);
-
->>>>>>> bcb82558
       const applicationData = {
         message: 'I want to apply for this job',
         proposedRate: 30
@@ -576,55 +178,12 @@
       expect(response.body.data.application.applicantId).toBe(TEST_USER.uid);
       expect(response.body.data.application.message).toBe(applicationData.message);
       expect(response.body.data.application.status).toBe('pending');
-<<<<<<< HEAD
     });
 
     it('should prevent user from applying to their own job', async () => {
       // job-456 is posted by test-user-123 (same as authenticated user)
       const response = await request(app)
         .post('/api/angels/jobs/job-456/apply')
-=======
-      
-      // Verify application was added to database
-      const updatedJobSnapshot = await db.collection('angel_jobs').doc(jobRef.id).get();
-      const updatedJob = updatedJobSnapshot.data();
-      expect(updatedJob.applications[TEST_USER.uid]).toBeDefined();
-      expect(updatedJob.applications[TEST_USER.uid].applicantId).toBe(TEST_USER.uid);
-      
-      // Clean up different user
-      await db.collection('users').doc(differentUser.uid).delete();
-    });
-
-    it('should prevent user from applying to their own job', async () => {
-      if (skipIfNoFirebase()) {
-        console.log('⏭️ Skipping test - Firebase not initialized in test environment');
-        return;
-      }
-      
-      // Create a test job posted by the same user (TEST_USER)
-      const db = getFirestore();
-      
-      const ownJob = {
-        title: 'My Own Job',
-        description: 'A job I posted myself',
-        category: 'home',
-        location: { city: 'Denver', state: 'CO' },
-        postedBy: TEST_USER.uid, // Same as authenticated user
-        status: 'open',
-        applications: {},
-        createdAt: new Date().toISOString(),
-        updatedAt: new Date().toISOString()
-      };
-      
-      const jobRef = db.collection('angel_jobs').doc();
-      ownJob.id = jobRef.id;
-      
-      await jobRef.set(ownJob);
-      testJobIds.push(jobRef.id);
-
-      const response = await request(app)
-        .post(`/api/angels/jobs/${jobRef.id}/apply`)
->>>>>>> bcb82558
         .send({ message: 'I want to apply' })
         .expect(400);
 
@@ -637,7 +196,6 @@
       const jobCheck = await request(app)
         .get('/api/angels/jobs/job-123');
       
-<<<<<<< HEAD
       console.log('Job check status:', jobCheck.status);
       console.log('Job check body:', jobCheck.body);
 
@@ -650,42 +208,6 @@
       console.log('First response body:', firstResponse.body);
       
       expect(firstResponse.status).toBe(200);
-=======
-      // Create a test job with an existing application
-      const db = getFirestore();
-      
-      // Create another test user to post the job
-      const differentUser = { uid: 'different-user-duplicate-' + Date.now(), email: 'different-duplicate@example.com' };
-      await db.collection('users').doc(differentUser.uid).set({
-        email: differentUser.email,
-        name: 'Different User Duplicate',
-        createdAt: new Date().toISOString()
-      });
-      
-      const duplicateTestJob = {
-        title: 'Garden Work Duplicate',
-        description: 'Need help with garden maintenance',
-        category: 'outdoor',
-        location: { city: 'Denver', state: 'CO' },
-        postedBy: differentUser.uid,
-        status: 'open',
-        applications: {
-          [TEST_USER.uid]: { 
-            status: 'pending',
-            appliedAt: new Date().toISOString(),
-            applicantId: TEST_USER.uid
-          }
-        },
-        createdAt: new Date().toISOString(),
-        updatedAt: new Date().toISOString()
-      };
-      
-      const jobRef = db.collection('angel_jobs').doc();
-      duplicateTestJob.id = jobRef.id;
-      
-      await jobRef.set(duplicateTestJob);
-      testJobIds.push(jobRef.id);
->>>>>>> bcb82558
 
       // Second application should fail
       const response = await request(app)
@@ -695,12 +217,6 @@
 
       expect(response.body.success).toBe(false);
       expect(response.body.error.message).toBe('You have already applied to this job');
-<<<<<<< HEAD
-=======
-      
-      // Clean up different user
-      await db.collection('users').doc(differentUser.uid).delete();
->>>>>>> bcb82558
     });
   });
 
