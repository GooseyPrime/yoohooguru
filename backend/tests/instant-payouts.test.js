--- conflicted
+++ resolved
@@ -20,22 +20,7 @@
   }
 }));
 
-<<<<<<< HEAD
 // Mock authentication for testing
-=======
-jest.mock('../src/config/firebase', () => ({
-  getFirestore: jest.fn(() => ({
-    collection: jest.fn(() => ({
-      doc: jest.fn(() => ({
-        get: jest.fn(),
-        set: jest.fn(),
-        update: jest.fn()
-      }))
-    }))
-  }))
-}));
-
->>>>>>> f866faac
 jest.mock('../src/middleware/auth', () => ({
   authenticateUser: (req, res, next) => {
     req.user = { uid: 'test-user-123', email: 'test@example.com' };
@@ -49,71 +34,19 @@
 
 describe('Stripe Instant Payouts', () => {
   let app;
-<<<<<<< HEAD
-=======
-  let server;
-  let mockDb;
->>>>>>> f866faac
 
   beforeAll(async () => {
     app = express();
     app.use(express.json());
     app.use('/api/connect', connectRouter);
 
-<<<<<<< HEAD
-=======
-    // Start server for integration tests
-    server = app.listen(0); // Use port 0 to get a random available port
-  });
-
-  afterAll(async () => {
-    // Clean shutdown of server
-    if (server) {
-      await new Promise((resolve) => {
-        server.close(resolve);
-      });
-    }
-  });
-
-  beforeEach(() => {
-    mockDb = {
-      collection: jest.fn(() => ({
-        doc: jest.fn(() => ({
-          get: jest.fn(),
-          set: jest.fn(),
-          update: jest.fn()
-        }))
-      }))
-    };
-    getFirestore.mockReturnValue(mockDb);
-
->>>>>>> f866faac
+
     // Reset all mocks
     jest.clearAllMocks();
   });
 
   describe('GET /api/connect/balance', () => {
     test('should retrieve balance with instant_available expansion', async () => {
-<<<<<<< HEAD
-=======
-      // Mock profile with connected account
-      const mockProfile = {
-        stripe_account_id: 'acct_test_12345',
-        payouts_ready: true
-      };
-
-      const mockDocRef = {
-        get: jest.fn().mockResolvedValue({
-          exists: true,
-          data: () => mockProfile
-        })
-      };
-
-      mockDb.collection.mockReturnValue({
-        doc: jest.fn().mockReturnValue(mockDocRef)
-      });
-
->>>>>>> f866faac
       // Mock Stripe balance response
       const mockBalance = {
         available: [{ amount: 5000, currency: 'usd' }],
@@ -144,21 +77,6 @@
     });
 
     test('should return error when no connected account exists', async () => {
-<<<<<<< HEAD
-=======
-      // Mock profile without connected account
-      const mockDocRef = {
-        get: jest.fn().mockResolvedValue({
-          exists: false,
-          data: () => ({})
-        })
-      };
-
-      mockDb.collection.mockReturnValue({
-        doc: jest.fn().mockReturnValue(mockDocRef)
-      });
-
->>>>>>> f866faac
       const response = await request(app)
         .get('/api/connect/balance')
         .expect(400);
@@ -168,26 +86,6 @@
     });
 
     test('should handle Stripe errors gracefully', async () => {
-<<<<<<< HEAD
-=======
-      // Mock profile with connected account
-      const mockProfile = {
-        stripe_account_id: 'acct_test_12345',
-        payouts_ready: true
-      };
-
-      const mockDocRef = {
-        get: jest.fn().mockResolvedValue({
-          exists: true,
-          data: () => mockProfile
-        })
-      };
-
-      mockDb.collection.mockReturnValue({
-        doc: jest.fn().mockReturnValue(mockDocRef)
-      });
-
->>>>>>> f866faac
       // Mock Stripe error
       stripe.balance.retrieve.mockRejectedValue(new Error('Stripe API error'));
 
@@ -202,26 +100,6 @@
 
   describe('POST /api/connect/instant-payout', () => {
     test('should create instant payout successfully', async () => {
-<<<<<<< HEAD
-=======
-      // Mock profile with connected account
-      const mockProfile = {
-        stripe_account_id: 'acct_test_12345',
-        payouts_ready: true
-      };
-
-      const mockDocRef = {
-        get: jest.fn().mockResolvedValue({
-          exists: true,
-          data: () => mockProfile
-        })
-      };
-
-      mockDb.collection.mockReturnValue({
-        doc: jest.fn().mockReturnValue(mockDocRef)
-      });
-
->>>>>>> f866faac
       // Mock Stripe payout response
       const mockPayout = {
         id: 'po_test_12345',
@@ -265,21 +143,6 @@
     });
 
     test('should require connected account', async () => {
-<<<<<<< HEAD
-=======
-      // Mock profile without connected account
-      const mockDocRef = {
-        get: jest.fn().mockResolvedValue({
-          exists: false,
-          data: () => ({})
-        })
-      };
-
-      mockDb.collection.mockReturnValue({
-        doc: jest.fn().mockReturnValue(mockDocRef)
-      });
-
->>>>>>> f866faac
       const response = await request(app)
         .post('/api/connect/instant-payout')
         .send({ amount: 25.00 })
@@ -290,26 +153,6 @@
     });
 
     test('should require payouts_ready status', async () => {
-<<<<<<< HEAD
-=======
-      // Mock profile with connected account but not ready for payouts
-      const mockProfile = {
-        stripe_account_id: 'acct_test_12345',
-        payouts_ready: false
-      };
-
-      const mockDocRef = {
-        get: jest.fn().mockResolvedValue({
-          exists: true,
-          data: () => mockProfile
-        })
-      };
-
-      mockDb.collection.mockReturnValue({
-        doc: jest.fn().mockReturnValue(mockDocRef)
-      });
-
->>>>>>> f866faac
       const response = await request(app)
         .post('/api/connect/instant-payout')
         .send({ amount: 25.00 })
@@ -320,26 +163,6 @@
     });
 
     test('should handle Stripe card errors', async () => {
-<<<<<<< HEAD
-=======
-      // Mock profile with connected account
-      const mockProfile = {
-        stripe_account_id: 'acct_test_12345',
-        payouts_ready: true
-      };
-
-      const mockDocRef = {
-        get: jest.fn().mockResolvedValue({
-          exists: true,
-          data: () => mockProfile
-        })
-      };
-
-      mockDb.collection.mockReturnValue({
-        doc: jest.fn().mockReturnValue(mockDocRef)
-      });
-
->>>>>>> f866faac
       // Mock Stripe card error
       const stripeError = new Error('Insufficient funds');
       stripeError.type = 'StripeCardError';
@@ -357,26 +180,6 @@
     });
 
     test('should handle generic Stripe errors', async () => {
-<<<<<<< HEAD
-=======
-      // Mock profile with connected account
-      const mockProfile = {
-        stripe_account_id: 'acct_test_12345',
-        payouts_ready: true
-      };
-
-      const mockDocRef = {
-        get: jest.fn().mockResolvedValue({
-          exists: true,
-          data: () => mockProfile
-        })
-      };
-
-      mockDb.collection.mockReturnValue({
-        doc: jest.fn().mockReturnValue(mockDocRef)
-      });
-
->>>>>>> f866faac
       // Mock generic Stripe error
       stripe.payouts.create.mockRejectedValue(new Error('Network error'));
 
@@ -392,22 +195,6 @@
 
   describe('Account Creation with Instant Payout Settings', () => {
     test('should create account with manual payout schedule for instant payouts', async () => {
-<<<<<<< HEAD
-=======
-      // Mock profile without connected account
-      const mockDocRef = {
-        get: jest.fn().mockResolvedValue({
-          exists: false,
-          data: () => ({})
-        }),
-        set: jest.fn().mockResolvedValue()
-      };
-
-      mockDb.collection.mockReturnValue({
-        doc: jest.fn().mockReturnValue(mockDocRef)
-      });
-
->>>>>>> f866faac
       // Mock Stripe account creation
       const mockAccount = {
         id: 'acct_test_new123'
