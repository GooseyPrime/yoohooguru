/**
 * Application Configuration
 * Central configuration management with environment variable validation
 */

const { logger } = require('../utils/logger');

/**
 * Get and validate required environment variables
 */
function getConfig() {
  const config = {
    // Server Configuration
    port: process.env.PORT || 3001,
    nodeEnv: process.env.NODE_ENV || 'development',
    
    // App Branding
    appBrandName: process.env.APP_BRAND_NAME || 'yoohoo.guru',
    appDisplayName: process.env.APP_DISPLAY_NAME || 'yoohoo.guru',
    appLegalEmail: process.env.APP_LEGAL_EMAIL || 'legal@yoohoo.guru',
    appPrivacyEmail: process.env.APP_PRIVACY_EMAIL || 'privacy@yoohoo.guru',
    appSupportEmail: process.env.APP_SUPPORT_EMAIL || 'support@yoohoo.guru',
    appContactAddress: process.env.APP_CONTACT_ADDRESS || 'yoohoo.guru, Legal Department',
    
    // CORS Configuration
<<<<<<< HEAD
    corsOriginProduction: process.env.CORS_ORIGIN_PRODUCTION
      ? process.env.CORS_ORIGIN_PRODUCTION.split(',').map(s => s.trim()).filter(Boolean)
      : ['https://yoohoo.guru', 'https://www.yoohoo.guru', 'https://*.vercel.app'],
=======
    corsOriginProduction: process.env.CORS_ORIGIN_PRODUCTION 
      ? process.env.CORS_ORIGIN_PRODUCTION.split(',')
        .map(s => s.trim())
        .filter(Boolean)
        .filter(origin => {
          // Filter out wildcard origins in production
          if (origin === '*') return false;
          // Filter out insecure HTTP origins in production (no exceptions)
          if (origin.startsWith('http://')) return false;
          return true;
        })
      : ['https://yoohoo.guru', 'https://www.yoohoo.guru'],
>>>>>>> 37291acb
    corsOriginDevelopment: process.env.CORS_ORIGIN_DEVELOPMENT 
      ? process.env.CORS_ORIGIN_DEVELOPMENT.split(',').map(origin => origin.trim())
      : ['http://localhost:3000', 'http://127.0.0.1:3000'],
    
    // Express Configuration
    expressJsonLimit: process.env.EXPRESS_JSON_LIMIT || '10mb',
    expressUrlLimit: process.env.EXPRESS_URL_LIMIT || '10mb',
    
    // Rate Limiting
    rateLimitWindowMs: parseInt(process.env.RATE_LIMIT_WINDOW_MS) || 15 * 60 * 1000,
    rateLimitMaxRequests: parseInt(process.env.RATE_LIMIT_MAX_REQUESTS) || 100,
    rateLimitMessage: process.env.RATE_LIMIT_MESSAGE || 'Too many requests from this IP, please try again later.',
    
    // API Configuration
    apiWelcomeMessage: process.env.API_WELCOME_MESSAGE || 'Welcome to yoohoo.guru API',
    apiVersion: process.env.API_VERSION || '1.0.0',
    apiDescription: process.env.API_DESCRIPTION || 'Skill-sharing platform backend',
    
    // Frontend Serving Configuration
    // Frontend is hosted on Vercel in production; API must not serve the SPA.
    serveFrontend: process.env.SERVE_FRONTEND
      ? String(process.env.SERVE_FRONTEND).toLowerCase() === 'true'
      : (process.env.NODE_ENV === 'production' ? false : true),
    
    // External API Keys (with validation)
    jwtSecret: process.env.JWT_SECRET,
    jwtExpiresIn: process.env.JWT_EXPIRES_IN || '7d',
    openrouterApiKey: process.env.OPENROUTER_API_KEY,
    openaiApiKey: process.env.OPENAI_API_KEY, // ChatGPT fallback
    
    // Google OAuth Configuration
    googleOAuthClientId: process.env.GOOGLE_OAUTH_CLIENT_ID,
    googleOAuthClientSecret: process.env.GOOGLE_OAUTH_CLIENT_SECRET,
    
    // Stripe Configuration
    stripeSecretKey: process.env.STRIPE_SECRET_KEY,
    stripePublishableKey: process.env.STRIPE_PUBLISHABLE_KEY,
    stripeWebhookSecret: process.env.STRIPE_WEBHOOK_SECRET,
    stripeWebhookId: process.env.STRIPE_WEBHOOK_ID,
    
    // Stripe Price IDs
    stripeGuruPassPriceId: process.env.STRIPE_GURU_PASS_PRICE_ID,
    stripeSkillVerificationPriceId: process.env.STRIPE_SKILL_VERIFICATION_PRICE_ID,
    stripeTrustSafetyPriceId: process.env.STRIPE_TRUST_SAFETY_PRICE_ID,
    
    // Firebase Configuration
    firebaseProjectId: process.env.FIREBASE_PROJECT_ID,
    firebaseApiKey: process.env.FIREBASE_API_KEY,
    firebaseAuthDomain: process.env.FIREBASE_AUTH_DOMAIN,
    firebaseDatabaseUrl: process.env.FIREBASE_DATABASE_URL,
    firebaseStorageBucket: process.env.FIREBASE_STORAGE_BUCKET,
    firebaseMessagingSenderId: process.env.FIREBASE_MESSAGING_SENDER_ID,
    firebaseAppId: process.env.FIREBASE_APP_ID,

    // Modified Masters Configuration
    featureModifiedMasters: process.env.FEATURE_MODIFIED_MASTERS === 'true',
    modifiedMastersDonateUrl: process.env.MODIFIED_MASTERS_DONATE_URL || '',
    modifiedMastersEnableSubdomain: process.env.MODIFIED_MASTERS_ENABLE_SUBDOMAIN === 'true',
    modifiedMastersRequireReview: process.env.MODIFIED_MASTERS_REQUIRE_REVIEW === 'true',
  };

  // Validate required environment variables in production and staging
  if (config.nodeEnv === 'production' || config.nodeEnv === 'staging') {
    const requiredVars = [
      'JWT_SECRET',
      'FIREBASE_PROJECT_ID',
      'FIREBASE_API_KEY'
    ];
    
    // Stripe webhook secret is required for production/staging
    if (!config.stripeWebhookSecret) {
      logger.warn('⚠️ STRIPE_WEBHOOK_SECRET is not set - Stripe webhooks will fail');
      if (config.nodeEnv === 'production') {
        throw new Error('STRIPE_WEBHOOK_SECRET is required in production environment');
      }
    }
    
    const missingVars = requiredVars.filter(varName => !process.env[varName]);
    
    if (missingVars.length > 0) {
      logger.error(`Missing required environment variables: ${missingVars.join(', ')}`);
      throw new Error(`Missing required environment variables: ${missingVars.join(', ')}`);
    }
  }

  return config;
}

/**
 * Get CORS origins as array for logging/display purposes
 */
function getCorsOriginsArray(config) {
  return config.nodeEnv === 'production' 
    ? config.corsOriginProduction 
    : config.corsOriginDevelopment;
}

/**
 * Get CORS origins based on environment
 * Supports wildcard matching for domains like *.vercel.app
 */
function getCorsOrigins(config) {
<<<<<<< HEAD
  const origins = config.nodeEnv === 'production' 
=======
  // Both production and staging should use strict production CORS settings
  return (config.nodeEnv === 'production' || config.nodeEnv === 'staging') 
>>>>>>> 37291acb
    ? config.corsOriginProduction 
    : config.corsOriginDevelopment;
  
  // Return function for dynamic origin validation to support wildcards
  return (origin, callback) => {
    // Allow requests with no origin (mobile apps, Postman, etc.)
    if (!origin) {
      return callback(null, true);
    }
    
    // Check for exact matches first
    if (origins.includes(origin)) {
      return callback(null, true);
    }
    
    // Check for wildcard matches
    for (const allowedOrigin of origins) {
      if (allowedOrigin.includes('*')) {
        const pattern = allowedOrigin
          .replace(/[.*+?^${}()|[\]\\]/g, '\\$&') // Escape regex chars
          .replace(/\\\*/g, '.*'); // Convert * to regex pattern
        const regex = new RegExp(`^${pattern}$`);
        if (regex.test(origin)) {
          return callback(null, true);
        }
      }
    }
    
    // Origin not allowed
    callback(new Error(`CORS policy violation: Origin ${origin} not allowed`));
  };
}

/**
 * Validate configuration and log warnings for missing optional variables
 */
function validateConfig(config) {
  const warnings = [];
  
  // Check for optional but recommended variables
  if (config.nodeEnv === 'production') {
    if (!process.env.OPENROUTER_API_KEY) {
      warnings.push('OPENROUTER_API_KEY not set - AI features may not work');
    }
    if (!process.env.STRIPE_SECRET_KEY) {
      warnings.push('STRIPE_SECRET_KEY not set - payment features may not work');
    }
  }
  
  // Log warnings
  warnings.forEach(warning => logger.warn(warning));

  // Modified Masters specific validations
  if (config.featureModifiedMasters && !config.modifiedMastersDonateUrl) {
    logger.warn('[MM] Donation URL not set; Donate button will be hidden.');
  }
  
  // Log configuration summary
  logger.info(`Configuration loaded for environment: ${config.nodeEnv}`);
  logger.info(`App brand: ${config.appBrandName}`);
  logger.info(`CORS origins: ${getCorsOriginsArray(config).join(', ')}`);
  logger.info(`Serve frontend: ${config.serveFrontend}`);
  if (config.featureModifiedMasters) {
    logger.info(`Modified Masters enabled with subdomain: ${config.modifiedMastersEnableSubdomain}`);
  }
  
  return warnings;
}

module.exports = {
  getConfig,
  getCorsOrigins,
  getCorsOriginsArray,
  validateConfig
};<|MERGE_RESOLUTION|>--- conflicted
+++ resolved
@@ -23,24 +23,9 @@
     appContactAddress: process.env.APP_CONTACT_ADDRESS || 'yoohoo.guru, Legal Department',
     
     // CORS Configuration
-<<<<<<< HEAD
     corsOriginProduction: process.env.CORS_ORIGIN_PRODUCTION
       ? process.env.CORS_ORIGIN_PRODUCTION.split(',').map(s => s.trim()).filter(Boolean)
       : ['https://yoohoo.guru', 'https://www.yoohoo.guru', 'https://*.vercel.app'],
-=======
-    corsOriginProduction: process.env.CORS_ORIGIN_PRODUCTION 
-      ? process.env.CORS_ORIGIN_PRODUCTION.split(',')
-        .map(s => s.trim())
-        .filter(Boolean)
-        .filter(origin => {
-          // Filter out wildcard origins in production
-          if (origin === '*') return false;
-          // Filter out insecure HTTP origins in production (no exceptions)
-          if (origin.startsWith('http://')) return false;
-          return true;
-        })
-      : ['https://yoohoo.guru', 'https://www.yoohoo.guru'],
->>>>>>> 37291acb
     corsOriginDevelopment: process.env.CORS_ORIGIN_DEVELOPMENT 
       ? process.env.CORS_ORIGIN_DEVELOPMENT.split(',').map(origin => origin.trim())
       : ['http://localhost:3000', 'http://127.0.0.1:3000'],
@@ -143,12 +128,7 @@
  * Supports wildcard matching for domains like *.vercel.app
  */
 function getCorsOrigins(config) {
-<<<<<<< HEAD
   const origins = config.nodeEnv === 'production' 
-=======
-  // Both production and staging should use strict production CORS settings
-  return (config.nodeEnv === 'production' || config.nodeEnv === 'staging') 
->>>>>>> 37291acb
     ? config.corsOriginProduction 
     : config.corsOriginDevelopment;
   
