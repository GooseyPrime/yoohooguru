--- conflicted
+++ resolved
@@ -23,42 +23,9 @@
     appContactAddress: process.env.APP_CONTACT_ADDRESS || 'yoohoo.guru, Legal Department',
     
     // CORS Configuration
-<<<<<<< HEAD
     corsOriginProduction: process.env.CORS_ORIGIN_PRODUCTION
       ? process.env.CORS_ORIGIN_PRODUCTION.split(',').map(s => s.trim()).filter(Boolean)
       : ['https://yoohoo.guru', 'https://www.yoohoo.guru', 'https://*.vercel.app'],
-=======
-    corsOriginProduction: (() => {
-      const origins = (process.env.CORS_ORIGIN_PRODUCTION || '')
-        .split(',')
-        .map(s => s.trim())
-        .filter(Boolean);
-      
-      const defaultOrigins = ['https://yoohoo.guru', 'https://www.yoohoo.guru', 'https://*.yoohoo.guru', 'https://*.vercel.app'];
-      const finalOrigins = origins.length > 0 ? origins : defaultOrigins;
-      
-      // In production, filter out insecure and localhost origins for security
-      if (process.env.NODE_ENV === 'production') {
-        return finalOrigins.filter(origin => {
-          // Allow only HTTPS origins
-          if (!origin.startsWith('https://')) {
-            return false;
-          }
-          // Block localhost/127.0.0.1 in production
-          if (origin.includes('localhost') || origin.includes('127.0.0.1')) {
-            return false;
-          }
-          // Block bare wildcard
-          if (origin === '*') {
-            return false;
-          }
-          return true;
-        });
-      }
-      
-      return finalOrigins;
-    })(),
->>>>>>> 8c273d3b
     corsOriginDevelopment: process.env.CORS_ORIGIN_DEVELOPMENT 
       ? process.env.CORS_ORIGIN_DEVELOPMENT.split(',').map(origin => origin.trim())
       : ['http://localhost:3000', 'http://127.0.0.1:3000', 'http://*.localhost:3000'],
