--- conflicted
+++ resolved
@@ -7,7 +7,6 @@
     // Create a minimal mock for testing
     admin = {
       apps: { length: 0 },
-<<<<<<< HEAD
       initializeApp: (config) => ({
         options: config
       }),
@@ -55,55 +54,6 @@
   } else {
     throw error;
   }
-=======
-     initializeApp: (config) => ({
-       options: config
-     }),
-     app: () => ({}),
-     auth: () => ({
-       verifyIdToken: (_token) => Promise.resolve({
-         uid: 'test-user-123',
-         email: 'test@example.com'
-       })
-     }),
-     firestore: () => ({
-       collection: (_name) => ({
-         doc: (_id) => ({
-           get: () => Promise.resolve({ exists: false }),
-           set: () => Promise.resolve(),
-           update: () => Promise.resolve(),
-           delete: () => Promise.resolve()
-         }),
-         get: () => Promise.resolve({ docs: [] }),
-         add: () => Promise.resolve({ id: 'test-doc-id' }),
-         where: () => ({
-           get: () => Promise.resolve({ docs: [] })
-         }),
-         orderBy: () => ({
-           get: () => Promise.resolve({ docs: [] }),
-           limit: () => ({
-             get: () => Promise.resolve({ docs: [] })
-           })
-         }),
-         limit: () => ({
-           get: () => Promise.resolve({ docs: [] })
-         })
-       }),
-       batch: () => ({
-         set: () => {},
-         update: () => {},
-         delete: () => {},
-         commit: () => Promise.resolve()
-       })
-     }),
-     credential: {
-       cert: () => ({})
-     }
-   };
- } else {
-   throw error;
- }
->>>>>>> 762609cd
 }
 const { logger } = require('../utils/logger');
 
