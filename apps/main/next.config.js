/** @type {import('next').NextConfig} */
const nextConfig = {
  reactStrictMode: true,
  transpilePackages: ['@yoohooguru/shared'],

<<<<<<< HEAD
  // Enable compression and optimization
  compress: true,
  poweredByHeader: false,

  // HTML minification and optimization
  compiler: {
    removeConsole: process.env.NODE_ENV === 'production',
=======
  // Built-in optimization for production builds
  // This replaces the need for external minify plugins
  swcMinify: true,
  compress: true,

  // Production optimizations
  compiler: {
    removeConsole: process.env.NODE_ENV === 'production' ? {
      exclude: ['error', 'warn'],
    } : false,
>>>>>>> fe1f07d3
  },

  // Configure for gateway architecture
  async rewrites() {
    return {
      beforeFiles: [
        // These rewrites are checked before pages/public files
        // The middleware will handle subdomain routing
      ],
      afterFiles: [
        // These rewrites are checked after pages/public files
        // and before dynamic routes
      ],
      fallback: [
        // These rewrites are checked after both pages/public files
        // and dynamic routes are checked
      ],
    }
  },

  // Support for environment variables per subdomain
  env: {
    NEXT_PUBLIC_SUBDOMAIN: process.env.NEXT_PUBLIC_SUBDOMAIN || 'www',
  },
}

module.exports = nextConfig<|MERGE_RESOLUTION|>--- conflicted
+++ resolved
@@ -3,15 +3,6 @@
   reactStrictMode: true,
   transpilePackages: ['@yoohooguru/shared'],
 
-<<<<<<< HEAD
-  // Enable compression and optimization
-  compress: true,
-  poweredByHeader: false,
-
-  // HTML minification and optimization
-  compiler: {
-    removeConsole: process.env.NODE_ENV === 'production',
-=======
   // Built-in optimization for production builds
   // This replaces the need for external minify plugins
   swcMinify: true,
@@ -22,7 +13,6 @@
     removeConsole: process.env.NODE_ENV === 'production' ? {
       exclude: ['error', 'warn'],
     } : false,
->>>>>>> fe1f07d3
   },
 
   // Configure for gateway architecture
