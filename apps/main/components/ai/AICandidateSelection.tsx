--- conflicted
+++ resolved
@@ -75,17 +75,6 @@
   border-left: 3px solid #8b5cf6;
 `;
 
-<<<<<<< HEAD
-=======
-const CandidateCard = styled.div`
-  background: rgba(139, 92, 246, 0.1);
-  border: 1px solid rgba(139, 92, 246, 0.3);
-  border-radius: 1rem;
-  padding: 1.5rem;
-  margin-bottom: 1rem;
-`;
-
->>>>>>> 02659c1f
 const Button = styled.button`
   background: linear-gradient(135deg, #8b5cf6 0%, #7c3aed 100%);
   color: white;
