--- conflicted
+++ resolved
@@ -135,7 +135,6 @@
   };
 }
 
-<<<<<<< HEAD
 export default function AIMatchmaking({ guruData, gunuData }: AIMatchmakingProps) {
   const [isLoading, setIsLoading] = useState(false);
   const [result, setResult] = useState<{
@@ -145,11 +144,6 @@
     recommendation: string;
     suggestedTopics: string[];
   } | null>(null);
-=======
-export default function AIMatchmaking({ guruId: _guruId, gunuId: _gunuId, guruData, gunuData }: AIMatchmakingProps) {
-  const [isLoading, setIsLoading] = useState(false);
-  const [result, setResult] = useState<AIMatchmakingResponse | null>(null);
->>>>>>> d5b4ee3a
   const [error, setError] = useState<string | null>(null);
 
   const analyzeMatch = async () => {
