--- conflicted
+++ resolved
@@ -135,11 +135,7 @@
   };
 }
 
-<<<<<<< HEAD
 export default function AIMatchmaking({ guruId: _guruId, gunuId: _gunuId, guruData, gunuData }: AIMatchmakingProps) {
-=======
-export default function AIMatchmaking({ guruData, gunuData }: AIMatchmakingProps) {
->>>>>>> 02659c1f
   const [isLoading, setIsLoading] = useState(false);
   const [result, setResult] = useState<AIMatchmakingResponse | null>(null);
   const [error, setError] = useState<string | null>(null);
