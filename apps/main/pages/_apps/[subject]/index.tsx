--- conflicted
+++ resolved
@@ -83,7 +83,6 @@
       readTime: "15 min read"
     }
   ];
-<<<<<<< HEAD
 
   // eslint-disable-next-line react-hooks/exhaustive-deps
   useEffect(() => {
@@ -93,8 +92,6 @@
       setConfig(subjectConfig);
     }
   }, [router.isReady, subject]);
-=======
->>>>>>> a0bed8d8
 
   if (isLoading) {
     return (
@@ -175,7 +172,6 @@
       <div className="max-w-7xl mx-auto px-4 sm:px-6 lg:px-8 py-12">
         <div className="grid grid-cols-1 md:grid-cols-2 lg:grid-cols-4 gap-6">
           {[
-<<<<<<< HEAD
             { title: "Beginner's Guide", icon: "📖", count: "25+ lessons" },
             { title: "Practice Exercises", icon: "✏️", count: "100+ problems" },
             { title: "Video Tutorials", icon: "🎥", count: "45+ videos" },
@@ -184,16 +180,6 @@
             { title: "Live Workshops", icon: "🎯", count: "Weekly sessions" },
             { title: "Certification Path", icon: "🏆", count: "3 levels" },
             { title: "Project Templates", icon: "🛠️", count: "20+ templates" }
-=======
-                { title: "Beginner's Guide", icon: "📖", count: "25+ lessons" },
-                { title: "Practice Exercises", icon: "✏️", count: "100+ problems" },
-                { title: "Video Tutorials", icon: "🎥", count: "45+ videos" },
-                { title: "Community Forum", icon: "💬", count: "500+ discussions" },
-                { title: "Downloadable Resources", icon: "📁", count: "30+ files" },
-                { title: "Live Workshops", icon: "🎯", count: "Weekly sessions" },
-                { title: "Certification Path", icon: "🏆", count: "3 levels" },
-                { title: "Project Templates", icon: "🛠️", count: "20+ templates" }
->>>>>>> a0bed8d8
           ].map((resource, index) => (
             <div key={index} className="card-hover text-center p-6">
               <div className="text-3xl mb-3">{resource.icon}</div>
@@ -239,13 +225,8 @@
             </div>
           </div>
         </section>
-<<<<<<< HEAD
     </div>
   );
-=======
-      </div>
-    );
->>>>>>> a0bed8d8
 };
 
 
