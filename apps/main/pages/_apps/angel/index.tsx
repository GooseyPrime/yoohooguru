--- conflicted
+++ resolved
@@ -1,256 +1,109 @@
-<<<<<<< HEAD
-import { NewsSection } from '../../../components/NewsSection';
-import { BlogList } from '../../../components/BlogList';
-import { SubdomainLayout } from '../../../components/SubdomainLayout';
-import Head from 'next/head';
-
-export default function AngelHome() {
-  return (
-    <>
-      <Head>
-        <title>Angel's List - Local Services & Gigs | YooHoo.Guru</title>
-        <meta name="description" content="Find local services, list your gigs, and exchange help through Angel's List." />
-      </Head>
-
-      <SubdomainLayout
-        title="Angel's List"
-        subtitle="List a Gig. Help or get help through Angel's List. Find local services and offer your expertise."
-        gradient="secondary"
-      >
-        <div className="space-y-12">
-          <NewsSection subdomain="angel" limit={5} />
-          <BlogList subdomain="angel" limit={6} showExcerpts={true} />
-        </div>
-      </SubdomainLayout>
-    </>
-=======
 import { Header, Footer } from '@yoohooguru/shared';
 import Head from 'next/head';
-import styled from 'styled-components';
 import Link from 'next/link';
-
-const Container = styled.div`
-  min-height: 100vh;
-  display: flex;
-  flex-direction: column;
-`;
-
-const HeroSection = styled.section`
-  background: linear-gradient(135deg, #51cf66 0%, #764ba2 100%);
-  color: white;
-  padding: 4rem 2rem;
-  text-align: center;
-`;
-
-const HeroTitle = styled.h1`
-  font-size: 3rem;
-  margin-bottom: 1rem;
-  font-weight: 700;
-`;
-
-const HeroSubtitle = styled.p`
-  font-size: 1.25rem;
-  opacity: 0.95;
-  max-width: 800px;
-  margin: 0 auto 2rem;
-  line-height: 1.6;
-`;
-
-const HeroButtons = styled.div`
-  display: flex;
-  gap: 1rem;
-  justify-content: center;
-  
-  @media (max-width: 768px) {
-    flex-direction: column;
-    align-items: center;
-  }
-`;
-
-const Button = styled.a`
-  padding: 1rem 2rem;
-  border-radius: 0.5rem;
-  text-decoration: none;
-  font-weight: 600;
-  transition: all 0.2s;
-  cursor: pointer;
-  
-  &.primary {
-    background: white;
-    color: #51cf66;
-    
-    &:hover {
-      transform: translateY(-2px);
-      box-shadow: 0 10px 20px rgba(0, 0, 0, 0.2);
-    }
-  }
-  
-  &.secondary {
-    background: transparent;
-    color: white;
-    border: 2px solid white;
-    
-    &:hover {
-      background: rgba(255, 255, 255, 0.1);
-      transform: translateY(-2px);
-    }
-  }
-`;
-
-const FeaturesSection = styled.section`
-  max-width: 1200px;
-  margin: 0 auto;
-  padding: 4rem 2rem;
-`;
-
-const SectionTitle = styled.h2`
-  color: #ffffff;
-  font-size: 2.5rem;
-  text-align: center;
-  margin-bottom: 3rem;
-`;
-
-const FeaturesGrid = styled.div`
-  display: grid;
-  grid-template-columns: repeat(auto-fit, minmax(300px, 1fr));
-  gap: 2rem;
-`;
-
-const FeatureCard = styled.div`
-  background: rgba(255, 255, 255, 0.05);
-  border: 1px solid rgba(255, 255, 255, 0.1);
-  border-radius: 1rem;
-  padding: 2rem;
-  text-align: center;
-  transition: transform 0.2s;
-  
-  &:hover {
-    transform: translateY(-4px);
-    border-color: rgba(81, 207, 102, 0.5);
-  }
-`;
-
-const FeatureIcon = styled.div`
-  font-size: 3rem;
-  margin-bottom: 1rem;
-`;
-
-const FeatureTitle = styled.h3`
-  color: #ffffff;
-  font-size: 1.5rem;
-  margin-bottom: 1rem;
-`;
-
-const FeatureDescription = styled.p`
-  color: #b0b0b0;
-  line-height: 1.6;
-`;
-
-const CommissionInfo = styled.div`
-  background: rgba(81, 207, 102, 0.1);
-  border: 1px solid rgba(81, 207, 102, 0.3);
-  border-radius: 1rem;
-  padding: 2rem;
-  text-align: center;
-  margin: 3rem 0;
-`;
-
-const CommissionTitle = styled.h3`
-  color: #51cf66;
-  font-size: 1.5rem;
-  margin-bottom: 1rem;
-`;
-
-const CommissionRate = styled.div`
-  font-size: 2rem;
-  font-weight: 700;
-  color: #ffffff;
-  margin-bottom: 1rem;
-`;
-
-const CommissionDescription = styled.p`
-  color: #b0b0b0;
-  line-height: 1.6;
-  max-width: 600px;
-  margin: 0 auto;
-`;
+import { OrbitronContainer, OrbitronCard } from '../../../components/orbitron';
 
 export default function AngelListHome() {
   return (
-    <Container>
+    <OrbitronContainer gradient="secondary">
       <Head>
         <title>Angel's List | Local Service Marketplace | YooHoo.Guru</title>
         <meta name="description" content="Find and provide local services in your community. Connect with neighbors for everything from handyman work to tutoring." />
       </Head>
-      
+
       <Header />
-      
+
       <main>
-        <HeroSection>
-          <HeroTitle>Angel's List Marketplace</HeroTitle>
-          <HeroSubtitle>
-            Find and provide local services in your community. Connect with neighbors for everything 
-            from handyman work to tutoring, all within your local area.
-          </HeroSubtitle>
-          <HeroButtons>
-            <Link href="/location/search" passHref>
-              <Button className="primary">
-                Find Local Services →
-              </Button>
-            </Link>
-            <Link href="/angel/profile" passHref>
-              <Button className="secondary">
-                Become an Angel
-              </Button>
-            </Link>
-          </HeroButtons>
-        </HeroSection>
-        
-        <FeaturesSection>
-          <SectionTitle>Local Service Features</SectionTitle>
-          
-          <FeaturesGrid>
-            <FeatureCard>
-              <FeatureIcon>📍</FeatureIcon>
-              <FeatureTitle>Geographical Matching</FeatureTitle>
-              <FeatureDescription>
-                Connect with service providers and clients in your local area. Reduce travel time 
+        {/* Hero Section */}
+        <section className="relative py-20 md:py-32 overflow-hidden">
+          <div className="absolute inset-0">
+            <div className="absolute -top-1/2 -left-1/2 w-full h-full bg-green-500/10 rounded-full blur-3xl animate-pulse-slow" />
+            <div className="absolute -bottom-1/2 -right-1/2 w-full h-full bg-purple-500/10 rounded-full blur-3xl animate-pulse-slow" style={{ animationDelay: '2s' }} />
+          </div>
+
+          <div className="relative max-w-7xl mx-auto px-4 sm:px-6 lg:px-8 text-center">
+            <h1 className="text-5xl md:text-6xl font-bold mb-6 text-white">
+              Angel's List Marketplace
+            </h1>
+            <p className="text-xl md:text-2xl text-gray-300 mb-10 max-w-3xl mx-auto">
+              Find and provide local services in your community. Connect with neighbors for everything
+              from handyman work to tutoring, all within your local area.
+            </p>
+            <div className="flex flex-wrap gap-4 justify-center">
+              <Link href="/location/search">
+                <button className="px-8 py-4 bg-gradient-to-r from-green-500 to-emerald-600 hover:from-green-400 hover:to-emerald-500 text-white font-bold text-lg rounded-lg transition-all duration-300 transform hover:scale-105 shadow-glow-emerald">
+                  Find Local Services →
+                </button>
+              </Link>
+              <Link href="/angel/profile">
+                <button className="px-8 py-4 glass-effect hover:glass-effect-strong text-white font-bold text-lg rounded-lg transition-all duration-300 border border-white/30 hover:border-white/50">
+                  Become an Angel
+                </button>
+              </Link>
+            </div>
+          </div>
+        </section>
+
+        {/* Features Section */}
+        <section className="max-w-7xl mx-auto px-4 sm:px-6 lg:px-8 py-16 md:py-24">
+          <h2 className="text-4xl md:text-5xl font-bold text-center mb-12">
+            <span className="gradient-text-emerald-blue">Local Service Features</span>
+          </h2>
+
+          <div className="grid grid-cols-1 md:grid-cols-3 gap-8">
+            <OrbitronCard className="p-8 text-center group">
+              <div className="text-6xl mb-6">📍</div>
+              <h3 className="text-2xl font-bold text-white mb-4 group-hover:text-green-400 transition-colors">
+                Geographical Matching
+              </h3>
+              <p className="text-gray-400 leading-relaxed">
+                Connect with service providers and clients in your local area. Reduce travel time
                 and support your community with nearby services.
-              </FeatureDescription>
-            </FeatureCard>
-            
-            <FeatureCard>
-              <FeatureIcon>💰</FeatureIcon>
-              <FeatureTitle>Flexible Pricing</FeatureTitle>
-              <FeatureDescription>
-                Set your own rates for services. Our tiered commission structure (10-15%) ensures 
+              </p>
+            </OrbitronCard>
+
+            <OrbitronCard className="p-8 text-center group">
+              <div className="text-6xl mb-6">💰</div>
+              <h3 className="text-2xl font-bold text-white mb-4 group-hover:text-green-400 transition-colors">
+                Flexible Pricing
+              </h3>
+              <p className="text-gray-400 leading-relaxed">
+                Set your own rates for services. Our tiered commission structure (10-15%) ensures
                 fair pricing for both providers and clients.
-              </FeatureDescription>
-            </FeatureCard>
-            
-            <FeatureCard>
-              <FeatureIcon>🛡️</FeatureIcon>
-              <FeatureTitle>Secure Transactions</FeatureTitle>
-              <FeatureDescription>
-                All payments are securely processed and held in escrow until services are completed. 
+              </p>
+            </OrbitronCard>
+
+            <OrbitronCard className="p-8 text-center group">
+              <div className="text-6xl mb-6">🛡️</div>
+              <h3 className="text-2xl font-bold text-white mb-4 group-hover:text-green-400 transition-colors">
+                Secure Transactions
+              </h3>
+              <p className="text-gray-400 leading-relaxed">
+                All payments are securely processed and held in escrow until services are completed.
                 Protection for both service providers and clients.
-              </FeatureDescription>
-            </FeatureCard>
-          </FeaturesGrid>
-        </FeaturesSection>
-        
-        <CommissionInfo>
-          <CommissionTitle>Commission Structure</CommissionTitle>
-          <CommissionRate>10-15% Tiered Commission</CommissionRate>
-          <CommissionDescription>
-            Our fair commission structure ensures you keep most of what you earn. 
-            Lower commission rates for higher volume providers.
-          </CommissionDescription>
-        </CommissionInfo>
+              </p>
+            </OrbitronCard>
+          </div>
+        </section>
+
+        {/* Commission Info */}
+        <section className="max-w-5xl mx-auto px-4 sm:px-6 lg:px-8 pb-16 md:pb-24">
+          <OrbitronCard variant="gradient" className="p-12 text-center">
+            <h3 className="text-3xl font-bold text-green-400 mb-4">
+              Commission Structure
+            </h3>
+            <div className="text-5xl font-bold text-white mb-6">
+              10-15% Tiered Commission
+            </div>
+            <p className="text-gray-300 text-lg leading-relaxed max-w-2xl mx-auto">
+              Our fair commission structure ensures you keep most of what you earn.
+              Lower commission rates for higher volume providers.
+            </p>
+          </OrbitronCard>
+        </section>
       </main>
-      
+
       <Footer />
-    </Container>
->>>>>>> 2f03dfe5
+    </OrbitronContainer>
   );
 }