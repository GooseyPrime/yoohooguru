import { NextApiRequest, NextApiResponse } from 'next';
import { getFirestore } from '../../../lib/firebaseAdmin';

// Allow-list of valid subdomains
const VALID_SUBDOMAINS = [
  'angel', 'art', 'auto', 'business', 'coach', 'coding', 'cooking', 'crafts', 'data',
  'design', 'finance', 'fitness', 'gardening', 'heroes', 'history',
  'home', 'investing', 'language', 'marketing', 'math',
  'mechanical', 'music', 'photography', 'sales', 'science', 'sports',
  'tech', 'wellness', 'writing'
];

export default async function handler(req: NextApiRequest, res: NextApiResponse) {
  if (req.method !== 'GET') {
    return res.status(405).json({ error: 'Method not allowed' });
  }

  const { subdomain, limit = '10', page = '1' } = req.query;

  // Validate subdomain parameter
  if (!subdomain || typeof subdomain !== 'string') {
    return res.status(400).json({ error: 'Subdomain parameter required' });
  }

  // Validate subdomain is in allow-list
  if (!VALID_SUBDOMAINS.includes(subdomain)) {
    return res.status(400).json({ error: 'Invalid subdomain specified' });
  }

  // Parse and validate pagination parameters
  const limitNum = parseInt(typeof limit === 'string' ? limit : '10', 10);
  const pageNum = parseInt(typeof page === 'string' ? page : '1', 10);

  if (isNaN(limitNum) || limitNum < 1 || limitNum > 100) {
    return res.status(400).json({ error: 'Invalid limit parameter (must be 1-100)' });
  }

  if (isNaN(pageNum) || pageNum < 1) {
    return res.status(400).json({ error: 'Invalid page parameter (must be >= 1)' });
  }

  try {
    // Initialize Firebase and get Firestore instance
    const db = getFirestore();

<<<<<<< HEAD
    // Calculate offset for pagination
    const offset = (pageNum - 1) * limitNum;

    // Fetch blog posts from: gurus/{subdomain}/posts
=======
    // Build query for blog posts from: gurus/{subdomain}/posts
>>>>>>> 1cbb3494
    // Backend stores posts at this exact path (see /backend/src/agents/curationAgents.js:1024)
    const query = db
      .collection('gurus')
      .doc(subdomain)
      .collection('posts')
<<<<<<< HEAD
      .orderBy('publishedAt', 'desc')
      .offset(offset)
      .limit(limitNum)
      .get();
=======
      .orderBy('publishedAt', 'desc');
>>>>>>> 1cbb3494

    // Fetch all posts (blog posts are limited - max ~10 per subdomain)
    // For small datasets like blog posts, fetching all and slicing is more practical
    // than implementing cursor-based pagination with page numbers
    const allPostsSnapshot = await query.get();
    
    // Apply pagination offset and limit
    const startIndex = (pageNum - 1) * limitNum;
    const endIndex = startIndex + limitNum;
    const posts = allPostsSnapshot.docs
      .slice(startIndex, endIndex)
      .map(doc => ({
        id: doc.id,
        ...doc.data()
      }));

    // Return paginated results with total count
    return res.status(200).json({
      posts,
      page: pageNum,
      limit: limitNum,
      count: posts.length,
      total: allPostsSnapshot.size
    });
  } catch (error) {
    console.error('Error fetching blog posts:', error);
    return res.status(500).json({
      error: 'Failed to fetch blog posts',
      message: error instanceof Error ? error.message : 'Unknown error'
    });
  }
}<|MERGE_RESOLUTION|>--- conflicted
+++ resolved
@@ -43,27 +43,19 @@
     // Initialize Firebase and get Firestore instance
     const db = getFirestore();
 
-<<<<<<< HEAD
     // Calculate offset for pagination
     const offset = (pageNum - 1) * limitNum;
 
     // Fetch blog posts from: gurus/{subdomain}/posts
-=======
-    // Build query for blog posts from: gurus/{subdomain}/posts
->>>>>>> 1cbb3494
     // Backend stores posts at this exact path (see /backend/src/agents/curationAgents.js:1024)
     const query = db
       .collection('gurus')
       .doc(subdomain)
       .collection('posts')
-<<<<<<< HEAD
       .orderBy('publishedAt', 'desc')
       .offset(offset)
       .limit(limitNum)
       .get();
-=======
-      .orderBy('publishedAt', 'desc');
->>>>>>> 1cbb3494
 
     // Fetch all posts (blog posts are limited - max ~10 per subdomain)
     // For small datasets like blog posts, fetching all and slicing is more practical
