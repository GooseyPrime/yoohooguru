--- conflicted
+++ resolved
@@ -15,7 +15,6 @@
         node-version: [18.x]
 
     steps:
-<<<<<<< HEAD
     - uses: actions/checkout@v4
     
     - name: Use Node.js ${{ matrix.node-version }}
@@ -34,10 +33,14 @@
       run: cd backend && npm test -- --detectOpenHandles
       env:
         NODE_ENV: test
-=======
-    - name: Checkout repository
-      uses: actions/checkout@v3
->>>>>>> 038141be
+
+  test-frontend:
+    name: Frontend Tests
+    runs-on: ubuntu-latest
+    
+    strategy:
+      matrix:
+        node-version: [18.x, 20.x]
 
     - name: Use Node.js ${{ matrix.node-version }}
       uses: actions/setup-node@v3
@@ -84,3 +87,16 @@
       working-directory: ./frontend
       env:
         CI: false
+
+  deploy-production:
+    name: Deploy to Production
+    runs-on: ubuntu-latest
+    needs: [validate-firebase-production]
+    if: github.ref == 'refs/heads/main'
+    
+    steps:
+    - uses: actions/checkout@v4
+    
+    - name: Deploy to production
+      run: echo "Deploy to production environment"
+      # Add your production deployment commands here