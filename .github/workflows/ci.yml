name: Continuous Integration

permissions:
  contents: read
  pull-requests: write
  issues: write

on:
  push:
    branches: [ main ]
  pull_request:
    branches: [ main ]
    
concurrency:
  group: ${{ github.workflow }}-${{ github.ref }}
  cancel-in-progress: true    

jobs:
  build-and-test:
    name: Build & Test
    runs-on: ubuntu-latest
    outputs:
      artifact-errors-only: ${{ steps.check-artifacts.outputs.artifact-errors-only }}
      has-artifacts: ${{ steps.check-artifacts.outputs.has-artifacts }}
      orphan-analysis-status: ${{ steps.orphan-analysis.outcome }}
      orphan-reports-available: ${{ steps.orphan-analysis.outcome == 'success' || steps.orphan-analysis.outcome == 'failure' }}
    strategy:
      matrix:
        node-version: [20.19.5]

    steps:
<<<<<<< HEAD
      - name: Checkout repository
        uses: actions/checkout@v5
=======
    - name: Checkout repository
      uses: actions/checkout@v4
>>>>>>> 1d5af25f

    - name: Use Node.js ${{ matrix.node-version }}
      uses: actions/setup-node@v4
      with:
        node-version: ${{ matrix.node-version }}
        cache: 'npm'

      - name: Install root dependencies
        run: npm install --include=dev

      - name: Install workspace dependencies
        run: |
          cd frontend && npm ci
          cd ../backend && npm install

      - name: Verify TypeScript installation
        run: |
          if ! npm ls typescript > /dev/null 2>&1; then
            echo "⚠️ TypeScript missing - installing for CI"
            npm install --save-dev typescript @types/react @types/node
          fi
          npx tsc --version

      - name: Lint backend code
        run: cd backend && npm run lint

      - name: Run frontend tests
        run: cd frontend && npm run test:ci

      - name: Run backend tests
        run: |
          cd backend
          npm install -g firebase-tools
          npm test
        env:
          NODE_ENV: test
          FIREBASE_PROJECT_ID: yoohoo-dev-testing
          FIREBASE_API_KEY: AIzaSyTest1234567890KeyForCITestingOnly
          SESSION_SECRET: ci-test-session-secret-key-32chars-minimum-for-security-purposes
          JWT_SECRET: test-jwt-secret-key-for-ci-cd-testing-only-not-for-production
          STRIPE_SECRET_KEY: sk_test_51AbCdEfGhIjKlMnOpQrStUvWxYzAbCdEfGhIjKlMnOpQrStUvWxYzAbCdEfGhIjKlMnOpQrStUvWxYzAbCdEfGhIjKlMnOpQrStUvWxYzAbCdEfGhIjKlMnOpQr
          STRIPE_PUBLISHABLE_KEY: pk_test_51AbCdEfGhIjKlMnOpQrStUvWxYzAbCdEfGhIjKlMnOpQrStUvWxYzAbCdEfGhIjKlMnOpQr
          STRIPE_WEBHOOK_SECRET: whsec_1AbCdEfGhIjKlMnOpQrStUvWxYzAbCdEfGhIjKlMnOpQrStUvWx
          STRIPE_WEBHOOK_ID: we_1AbCdEfGhIjKlMnOpQrStUv
          STRIPE_GURU_PASS_PRICE_ID: price_1AbCdEfGhIjKlMnOpQrStUvWxYzAbCd
          STRIPE_SKILL_VERIFICATION_PRICE_ID: price_1SkillVerificationTestId1234567
          STRIPE_TRUST_SAFETY_PRICE_ID: price_1TrustSafetyTestId1234567890

      - name: Build main app (Netlify parity)
        run: |
          npm install --include=dev
          npx turbo run build --filter=@yoohooguru/main
        env:
          NODE_ENV: development
          NPM_FLAGS: "--include=dev"
          TURBO_CACHE_DIR: ".turbo"
          CI: false

    - name: Analyze orphan modules
      id: orphan-analysis
      run: |
        chmod +x scripts/ci-orphan-detection.sh
        scripts/ci-orphan-detection.sh
      env:
        ORPHAN_ERROR_THRESHOLD: 50
      continue-on-error: true

    - name: Handle runtime log artifacts
      id: check-artifacts
      run: |
        chmod +x .github/scripts/handle-artifacts.sh
        .github/scripts/handle-artifacts.sh check
    
    - name: Upload runtime log artifacts (conditional)
      if: steps.check-artifacts.outputs.has-artifacts == 'true'
      uses: actions/upload-artifact@v4
      with:
        name: runtime-logs
        path: |
          /home/runner/work/_temp/runtime-logs/blocked.jsonl
          /home/runner/work/_temp/runtime-logs/blocked.md
        retention-days: 30
        if-no-files-found: ignore
      continue-on-error: true

    - name: Upload orphan module reports
      uses: actions/upload-artifact@v4
      with:
        name: orphan-module-reports-${{ github.run_number }}
        path: |
          /home/runner/work/_temp/orphan-reports/
        retention-days: 90
        if-no-files-found: ignore
      continue-on-error: true

    - name: Post failure notification
      if: failure() && github.event.pull_request
      run: |
        # Post a quick notification - detailed logs will be posted by ci-failure-notifier workflow
        WORKFLOW_URL="${{ github.server_url }}/${{ github.repository }}/actions/runs/${{ github.run_id }}"
        
        COMMENT_BODY="@copilot ⚠️ CI workflow failed. Detailed failure analysis is being generated and will be posted shortly. [View workflow run](${WORKFLOW_URL})"
        
        curl -X POST \
          -H "Authorization: token ${{ secrets.GITHUB_TOKEN }}" \
          -H "Accept: application/vnd.github.v3+json" \
          -d "$(jq -n --arg body "$COMMENT_BODY" '{body: $body}')" \
          "https://api.github.com/repos/${{ github.repository }}/issues/${{ github.event.pull_request.number }}/comments"
      continue-on-error: true

  deploy-production:
    name: Deploy to Production
    runs-on: ubuntu-latest
    needs: [build-and-test]
    if: github.ref == 'refs/heads/main' && github.actor != 'renovate[bot]'
    outputs:
      deployment-status: ${{ steps.deployment.outputs.status }}
      artifact-errors-only: ${{ steps.check-errors.outputs.artifact-errors-only }}

    steps:
      - name: Checkout repository
        uses: actions/checkout@v5

      - name: Check for artifact-only errors
        id: check-errors
        run: |
          ARTIFACT_ERRORS_ONLY="false"
          if [ "${{ needs.build-and-test.outputs.artifact-errors-only || 'false' }}" == "true" ]; then
            ARTIFACT_ERRORS_ONLY="true"
            echo "✅ Detected artifact-only error condition"
            echo "📝 This indicates a successful build with missing optional runtime logs"
          else
            echo "ℹ️ No artifact-only error conditions detected"
          fi
          echo "artifact-errors-only=${ARTIFACT_ERRORS_ONLY}" >> $GITHUB_OUTPUT

      - name: Deploy via Netlify CLI (main branch only)
        if: >
          github.ref == 'refs/heads/main' &&
          github.event_name != 'pull_request' &&
          github.actor != 'app/renovate' &&
          github.repository_owner == 'GooseyPrime'
        env:
          NETLIFY_AUTH_TOKEN: ${{ secrets.NETLIFY_AUTH_TOKEN }}
          NETLIFY_SITE_ID: ${{ secrets.NETLIFY_SITE_ID }}
          NODE_ENV: production
        run: |
          echo "🟢 Netlify prod deploy"
          npm install -g netlify-cli
          if netlify deploy --dir=apps/main/.next --prod --message "CI auto-deploy $GITHUB_RUN_NUMBER"; then
            echo "✅ Netlify deploy ok"
          else
            echo "⚠️ Netlify deploy failed — non-blocking"
          fi
        continue-on-error: true<|MERGE_RESOLUTION|>--- conflicted
+++ resolved
@@ -29,13 +29,8 @@
         node-version: [20.19.5]
 
     steps:
-<<<<<<< HEAD
       - name: Checkout repository
         uses: actions/checkout@v5
-=======
-    - name: Checkout repository
-      uses: actions/checkout@v4
->>>>>>> 1d5af25f
 
     - name: Use Node.js ${{ matrix.node-version }}
       uses: actions/setup-node@v4
