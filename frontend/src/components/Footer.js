import React from 'react';
import styled from 'styled-components';
import Logo from './Logo';

const FooterContainer = styled.footer`
  background: var(--surface);
  color: var(--muted);
  padding: 3rem 0 1.5rem;
  margin-top: auto;
  border-top: 1px solid var(--border);
`;

const FooterContent = styled.div`
  max-width: 1200px;
  margin: 0 auto;
  padding: 0 1rem;
`;

const FooterGrid = styled.div`
  display: grid;
  grid-template-columns: repeat(auto-fit, minmax(250px, 1fr));
  gap: 2rem;
  margin-bottom: 2rem;

  @media (max-width: 768px) {
    grid-template-columns: 1fr;
    gap: 1.5rem;
  }
`;

const FooterSection = styled.div`
  h3 {
    color: var(--text);
    font-size: 1.125rem;
    font-weight: 600;
    margin-bottom: 1rem;
  }

  p {
    margin-bottom: 0.5rem;
    line-height: 1.6;
    color: var(--muted);
  }

  a {
    color: var(--muted);
    text-decoration: none;
    transition: color var(--t-fast);

    &:hover {
      color: var(--pri);
      text-decoration: none;
    }
  }
`;

const FooterLinks = styled.ul`
  list-style: none;
  padding: 0;
  margin: 0;

  li {
    margin-bottom: 0.5rem;
  }
`;

const FooterBottom = styled.div`
  border-top: 1px solid var(--border);
  padding-top: 1.5rem;
  display: flex;
  justify-content: space-between;
  align-items: center;
  flex-wrap: wrap;
  gap: 1rem;

  @media (max-width: 768px) {
    flex-direction: column;
    text-align: center;
  }
`;

const SocialLinks = styled.div`
  display: flex;
  gap: 1rem;

  a {
    color: var(--muted);
    font-size: 1.2rem;
    transition: color var(--t-fast);

    &:hover {
      color: var(--pri);
    }
  }
`;

function Footer() {
  return (
    <FooterContainer>
      <FooterContent>
        <FooterGrid>
          <FooterSection>
<<<<<<< HEAD
            <Logo showIcon={true} showText={true} size="normal" to="/" />
=======
            <h3>{process.env.REACT_APP_DISPLAY_NAME || 'yoohoo.guru'}</h3>
>>>>>>> d58cd360
            <p>
              A neighborhood-based skill-sharing platform where users exchange skills,
              discover purpose, and create exponential community impact.
            </p>
            <p>
              Join thousands of learners and teachers creating waves of positive change
              in their communities.
            </p>
          </FooterSection>

          <FooterSection>
            <h3>Quick Links</h3>
            <FooterLinks>
              <li><a href="/skills">Browse Skills</a></li>
<<<<<<< HEAD
              <li><a href="/angels-list">Angel&apos;s List</a></li>
              <li><a href="/dashboard">Dashboard</a></li>
=======
              <li><a href="/angels-list">Angel's List</a></li>
>>>>>>> d58cd360
              <li><a href="/about">About Us</a></li>
              <li><a href="/how-it-works">How It Works</a></li>
              <li><a href="/pricing">Pricing</a></li>
            </FooterLinks>
          </FooterSection>

          <FooterSection>
            <h3>Community</h3>
            <FooterLinks>
              <li><a href="/blog">Blog <span style={{ fontSize: '0.8rem', color: 'var(--muted)' }}>(Coming Soon)</span></a></li>
              <li><a href="/success-stories">Success Stories <span style={{ fontSize: '0.8rem', color: 'var(--muted)' }}>(Coming Soon)</span></a></li>
              <li><a href="/events">Community Events <span style={{ fontSize: '0.8rem', color: 'var(--muted)' }}>(Coming Soon)</span></a></li>
              <li><a href="/forum">Discussion Forum <span style={{ fontSize: '0.8rem', color: 'var(--muted)' }}>(Coming Soon)</span></a></li>
              <li><a href="/mentorship">Mentorship Program <span style={{ fontSize: '0.8rem', color: 'var(--muted)' }}>(Coming Soon)</span></a></li>
            </FooterLinks>
          </FooterSection>

          <FooterSection>
            <h3>Support</h3>
            <FooterLinks>
              <li><a href="/help">Help Center <span style={{ fontSize: '0.8rem', color: 'var(--muted)' }}>(Coming Soon)</span></a></li>
              <li><a href="/contact">Contact Us <span style={{ fontSize: '0.8rem', color: 'var(--muted)' }}>(Coming Soon)</span></a></li>
              <li><a href="/safety">Safety & Trust <span style={{ fontSize: '0.8rem', color: 'var(--muted)' }}>(Coming Soon)</span></a></li>
              <li><a href="/privacy">Privacy Policy</a></li>
              <li><a href="/terms">Terms of Service</a></li>
            </FooterLinks>
          </FooterSection>
        </FooterGrid>

        <FooterBottom>
          <p>&copy; 2024 {process.env.REACT_APP_BRAND_NAME || 'yoohoo.guru'}. All rights reserved.</p>
          <SocialLinks>
            <a href="#" aria-label="Twitter">Twitter</a>
            <a href="#" aria-label="Facebook">Facebook</a>
            <a href="#" aria-label="Instagram">Instagram</a>
            <a href="#" aria-label="LinkedIn">LinkedIn</a>
            <a href="#" aria-label="Discord">Discord</a>
          </SocialLinks>
        </FooterBottom>
      </FooterContent>
    </FooterContainer>
  );
}

export default Footer;<|MERGE_RESOLUTION|>--- conflicted
+++ resolved
@@ -100,11 +100,7 @@
       <FooterContent>
         <FooterGrid>
           <FooterSection>
-<<<<<<< HEAD
             <Logo showIcon={true} showText={true} size="normal" to="/" />
-=======
-            <h3>{process.env.REACT_APP_DISPLAY_NAME || 'yoohoo.guru'}</h3>
->>>>>>> d58cd360
             <p>
               A neighborhood-based skill-sharing platform where users exchange skills,
               discover purpose, and create exponential community impact.
@@ -119,12 +115,8 @@
             <h3>Quick Links</h3>
             <FooterLinks>
               <li><a href="/skills">Browse Skills</a></li>
-<<<<<<< HEAD
               <li><a href="/angels-list">Angel&apos;s List</a></li>
               <li><a href="/dashboard">Dashboard</a></li>
-=======
-              <li><a href="/angels-list">Angel's List</a></li>
->>>>>>> d58cd360
               <li><a href="/about">About Us</a></li>
               <li><a href="/how-it-works">How It Works</a></li>
               <li><a href="/pricing">Pricing</a></li>
