--- conflicted
+++ resolved
@@ -64,12 +64,6 @@
         <Route index element={<HomePage />} />
         {/* SkillShare (public label) – technical route remains /skills */}
         <Route path="skills" element={<SkillsPage />} />
-<<<<<<< HEAD
-=======
-        {/* Alias for public marketing label */}
-        <Route path="marketplace" element={<SkillsPage />} />
-        {/* Angel's List hub */}
->>>>>>> f59cfc9b
         <Route path="angels-list" element={<AngelsListPage />} />
         <Route path="liability-demo" element={<LiabilityEnhancementDemo />} />
         
