--- conflicted
+++ resolved
@@ -3,11 +3,7 @@
 import { ArrowRight, Users, BookOpen, TrendingUp, Star } from 'lucide-react';
 import { useNavigate } from 'react-router-dom';
 import Button from '../components/Button';
-<<<<<<< HEAD
 import { FadeIn } from '../components/motion/FadeIn';
-=======
-import { setLastHub } from '../lib/prefs';
->>>>>>> f59cfc9b
 
 const HeroSection = styled.section`
   background: linear-gradient(135deg, var(--primary) 0%, var(--growth-green) 100%);
