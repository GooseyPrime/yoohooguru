import React from 'react';
import styled from 'styled-components';
import { ArrowRight, Users, BookOpen } from 'lucide-react';
import { useNavigate } from 'react-router-dom';
import Button from '../components/Button';
import { setLastHub } from '../lib/prefs';

const HeroSection = styled.section`
  padding: 72px 0 24px; 
  text-align: center;
  background: radial-gradient(1200px 600px at 50% -10%, rgba(124,140,255,.12), transparent),
              linear-gradient(180deg, rgba(255,255,255,.02), transparent);
  position: relative;
  overflow: hidden;
`;

const HeroContent = styled.div`
  max-width: 800px;
  margin: 0 auto;
  padding: 0 1rem;
  position: relative;
  z-index: 1;

  h1 {
    font-size: clamp(2.625rem, 5vw, 3.5rem);
    font-weight: 700;
    margin-bottom: 1.5rem;
    line-height: 1.2;
    letter-spacing: -0.025em;
    color: var(--text);
  }

  p {
    font-size: clamp(1rem, 2vw, 1.125rem);
    margin-bottom: 2rem;
    color: var(--muted);
    line-height: 1.6;
  }
`;

const HeroButtons = styled.div`
  display: flex;
  gap: 1rem;
  justify-content: center;
  margin-top: 2rem;

  @media (max-width: 768px) {
    flex-direction: column;
    align-items: center;
  }
`;

const WelcomeTiles = styled.div`
  max-width: 1100px; 
  margin: 24px auto; 
  padding: 0 16px;
  display: grid; 
  gap: 20px; 
  grid-template-columns: repeat(auto-fit, minmax(280px, 1fr));
`;

const Tile = styled.div`
  background: var(--surface); 
  border: 1px solid var(--border); 
  border-radius: var(--r-lg);
  padding: 20px; 
  box-shadow: ${({ theme }) => theme.shadow.card};
  transition: transform var(--t-med) ${({ theme }) => theme.motion.in}, 
              border-color var(--t-fast) ${({ theme }) => theme.motion.in};
  
  &:hover { 
    transform: translateY(-2px); 
    border-color: #2E3540; 
  }

  .icon {
    width: 48px;
    height: 48px;
    border-radius: var(--r-md);
    background: rgba(124,140,255,.10);
    color: var(--pri);
    display: flex;
    align-items: center;
    justify-content: center;
    margin-bottom: 1rem;
  }

  h3 {
    font-size: 1.25rem;
    font-weight: 600;
    margin-bottom: 0.75rem;
    color: var(--text);
  }

  p {
    color: var(--muted);
    line-height: 1.5;
    margin-bottom: 1.5rem;
  }
`;


function HomePage() {
  const navigate = useNavigate();

  return (
    <>
      <HeroSection>
        <HeroContent>
          <h1>Find help or share your skills — the Handy‑Yeti way.</h1>
          <p>
            Local connections, meaningful exchanges, and community impact through 
            our trusted skill-sharing platform.
          </p>
          <HeroButtons>
            <Button 
              variant="primary" 
              size="lg"
              onClick={() => navigate('/signup')}
            >
              Start Your Journey
              <ArrowRight size={20} />
            </Button>
            <Button 
              variant="outline" 
              size="lg"
              onClick={() => navigate('/angels-list')}
            >
              Browse Services
            </Button>
          </HeroButtons>
        </HeroContent>
      </HeroSection>

      <WelcomeTiles>
<<<<<<< HEAD
        <WelcomeTile>
          <h3>Angel&apos;s List</h3>
          <p>Find help, rentals, and odd jobs near you.</p>
=======
        <Tile>
          <div className="icon">
            <Users size={24} />
          </div>
          <h3>Angel's List</h3>
          <p>Local help, rentals, and odd jobs. Clean, simple booking.</p>
>>>>>>> dd32768e
          <Button 
            variant="ghost" 
            onClick={() => navigate('/angels-list')}
          >
<<<<<<< HEAD
            Explore Angel&apos;s List →
=======
            Browse Angels
>>>>>>> dd32768e
          </Button>
        </Tile>
        
        <Tile>
          <div className="icon">
            <BookOpen size={24} />
          </div>
          <h3>SkillShare (led by Coach Guru)</h3>
          <p>Learn or teach. Book a Guru or swap skills.</p>
          <Button 
            variant="ghost" 
            onClick={() => navigate('/skills')}
          >
            Explore Skills
          </Button>
        </Tile>
      </WelcomeTiles>
    </>
  );
}

export default HomePage;<|MERGE_RESOLUTION|>--- conflicted
+++ resolved
@@ -133,27 +133,14 @@
       </HeroSection>
 
       <WelcomeTiles>
-<<<<<<< HEAD
         <WelcomeTile>
           <h3>Angel&apos;s List</h3>
           <p>Find help, rentals, and odd jobs near you.</p>
-=======
-        <Tile>
-          <div className="icon">
-            <Users size={24} />
-          </div>
-          <h3>Angel's List</h3>
-          <p>Local help, rentals, and odd jobs. Clean, simple booking.</p>
->>>>>>> dd32768e
           <Button 
             variant="ghost" 
             onClick={() => navigate('/angels-list')}
           >
-<<<<<<< HEAD
             Explore Angel&apos;s List →
-=======
-            Browse Angels
->>>>>>> dd32768e
           </Button>
         </Tile>
         
