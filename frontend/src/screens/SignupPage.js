--- conflicted
+++ resolved
@@ -1,13 +1,8 @@
 import React, { useState } from 'react';
 import styled from 'styled-components';
 import { useAuth } from '../contexts/AuthContext';
-<<<<<<< HEAD
 import { useNavigate } from 'react-router-dom';
 import { Eye, EyeOff, Users, Briefcase, CheckCircle2 } from 'lucide-react';
-=======
-import { useNavigate, Link } from 'react-router-dom';
-import { Eye, EyeOff } from 'lucide-react';
->>>>>>> f149b5b5
 import Button from '../components/Button';
 import toast from 'react-hot-toast';
 import SEOMetadata from '../components/SEOMetadata';
@@ -351,12 +346,7 @@
     email: '',
     password: '',
     confirmPassword: '',
-<<<<<<< HEAD
     userType: '' // 'skill_sharer' or 'service_poster'
-=======
-    userType: 'skill-sharer', // Default to skill sharer
-    acceptTerms: false
->>>>>>> f149b5b5
   });
   const [errors, setErrors] = useState({});
   const [loading, setLoading] = useState(false);
@@ -440,15 +430,11 @@
         firstName: formData.firstName,
         lastName: formData.lastName,
         displayName: `${formData.firstName} ${formData.lastName}`,
-<<<<<<< HEAD
         userType: formData.userType,
         acceptedTerms: true,
         acceptedPrivacy: true,
         termsAcceptedAt: new Date().toISOString(),
         privacyAcceptedAt: new Date().toISOString()
-=======
-        userType: formData.userType
->>>>>>> f149b5b5
       });
       
       toast.success('Account created successfully! Please check your email to verify your account.');
@@ -646,7 +632,6 @@
             {errors.confirmPassword && <ErrorMessage>{errors.confirmPassword}</ErrorMessage>}
           </InputGroup>
 
-<<<<<<< HEAD
           {/* Terms and Privacy Acceptance */}
           <TermsSection>
             <CheckboxWrapper>
@@ -703,56 +688,6 @@
             </CheckboxWrapper>
             {errors.privacy && <ErrorMessage>{errors.privacy}</ErrorMessage>}
           </TermsSection>
-=======
-          <InputGroup>
-            <Label>I want to:</Label>
-            <UserTypeGroup>
-              <UserTypeOption>
-                <input
-                  type="radio"
-                  id="skill-sharer"
-                  name="userType"
-                  value="skill-sharer"
-                  checked={formData.userType === 'skill-sharer'}
-                  onChange={handleChange}
-                />
-                <span>Share Skills & Learn</span>
-              </UserTypeOption>
-              <UserTypeOption>
-                <input
-                  type="radio"
-                  id="job-poster"
-                  name="userType"
-                  value="job-poster"
-                  checked={formData.userType === 'job-poster'}
-                  onChange={handleChange}
-                />
-                <span>Post Jobs & Find Help</span>
-              </UserTypeOption>
-            </UserTypeGroup>
-          </InputGroup>
-
-          <InputGroup>
-            <CheckboxGroup>
-              <CheckboxLabel>
-                <input
-                  type="checkbox"
-                  name="acceptTerms"
-                  checked={formData.acceptTerms}
-                  onChange={handleChange}
-                  required
-                />
-                <span>
-                  I agree to the{' '}
-                  <Link to="/terms-and-conditions" target="_blank">Terms and Conditions</Link>
-                  {' '}and{' '}
-                  <Link to="/privacy-policy" target="_blank">Privacy Policy</Link>
-                </span>
-              </CheckboxLabel>
-            </CheckboxGroup>
-            {errors.acceptTerms && <ErrorMessage>{errors.acceptTerms}</ErrorMessage>}
-          </InputGroup>
->>>>>>> f149b5b5
 
           <Button 
             type="submit" 
