--- conflicted
+++ resolved
@@ -42,11 +42,7 @@
   })
 }));
 
-<<<<<<< HEAD
 // Mock FeatureFlagsContext
-=======
-// Mock FeatureFlagsContext to avoid async state updates in tests
->>>>>>> 89dbd50d
 jest.mock('./contexts/FeatureFlagsContext', () => ({
   FeatureFlagsProvider: ({ children }) => <div data-testid="feature-flags-provider">{children}</div>,
   useFeatureFlags: () => ({
