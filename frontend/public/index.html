<!DOCTYPE html>
<html lang="en">
<head>
<<<<<<< HEAD
    <meta charset="UTF-8">
    <meta name="viewport" content="width=device-width, initial-scale=1.0">
    <title>yoohoo.guru - Skill Sharing Platform</title>
    <meta name="description" content="Exchange skills, discover purpose, and create exponential community impact through neighborhood-based connections.">
    <link rel="manifest" href="/manifest.json" />
    <meta name="theme-color" content="#007BFF" />
    <!-- Local fonts are loaded via CSS @font-face declarations in GlobalStyles.js -->
    <!-- Stripe Pricing Table Script -->
    <script async src="https://js.stripe.com/v3/pricing-table.js"></script>
=======
  <meta charset="utf-8" />
  <link rel="icon" href="%PUBLIC_URL%/favicon.ico" />
  <meta name="viewport" content="width=device-width, initial-scale=1" />
  <meta name="theme-color" content="#000000" />
  <meta
    name="description"
    content="YooHoo Guru - Connect with experts for one-on-one guidance"
  />
  <link rel="apple-touch-icon" href="%PUBLIC_URL%/logo192.png" />
  <link rel="manifest" href="%PUBLIC_URL%/manifest.json" />

  <!-- 
    Updated Content-Security-Policy:
    - Added 'https://apis.google.com' to script-src to allow Google API scripts to load.
    - This is necessary for Google Sign-In and other Google services to function correctly.
  -->
  <meta http-equiv="Content-Security-Policy" content="
    default-src 'self';
    script-src 'self' 'unsafe-inline' https://js.stripe.com https://apis.google.com;
    style-src 'self' 'unsafe-inline' https://fonts.googleapis.com;
    img-src 'self' data: https://*.stripe.com;
    font-src 'self' https://fonts.gstatic.com;
    frame-src 'self' https://js.stripe.com;
    connect-src 'self' http://localhost:5001 ws://localhost:5001 https://api.stripe.com;
  ">

  <title>YooHoo Guru</title>
>>>>>>> 60f66260
</head>
<body>
  <noscript>You need to enable JavaScript to run this app.</noscript>
  <div id="root"></div>
</body>
</html><|MERGE_RESOLUTION|>--- conflicted
+++ resolved
@@ -1,7 +1,6 @@
 <!DOCTYPE html>
 <html lang="en">
 <head>
-<<<<<<< HEAD
     <meta charset="UTF-8">
     <meta name="viewport" content="width=device-width, initial-scale=1.0">
     <title>yoohoo.guru - Skill Sharing Platform</title>
@@ -11,35 +10,6 @@
     <!-- Local fonts are loaded via CSS @font-face declarations in GlobalStyles.js -->
     <!-- Stripe Pricing Table Script -->
     <script async src="https://js.stripe.com/v3/pricing-table.js"></script>
-=======
-  <meta charset="utf-8" />
-  <link rel="icon" href="%PUBLIC_URL%/favicon.ico" />
-  <meta name="viewport" content="width=device-width, initial-scale=1" />
-  <meta name="theme-color" content="#000000" />
-  <meta
-    name="description"
-    content="YooHoo Guru - Connect with experts for one-on-one guidance"
-  />
-  <link rel="apple-touch-icon" href="%PUBLIC_URL%/logo192.png" />
-  <link rel="manifest" href="%PUBLIC_URL%/manifest.json" />
-
-  <!-- 
-    Updated Content-Security-Policy:
-    - Added 'https://apis.google.com' to script-src to allow Google API scripts to load.
-    - This is necessary for Google Sign-In and other Google services to function correctly.
-  -->
-  <meta http-equiv="Content-Security-Policy" content="
-    default-src 'self';
-    script-src 'self' 'unsafe-inline' https://js.stripe.com https://apis.google.com;
-    style-src 'self' 'unsafe-inline' https://fonts.googleapis.com;
-    img-src 'self' data: https://*.stripe.com;
-    font-src 'self' https://fonts.gstatic.com;
-    frame-src 'self' https://js.stripe.com;
-    connect-src 'self' http://localhost:5001 ws://localhost:5001 https://api.stripe.com;
-  ">
-
-  <title>YooHoo Guru</title>
->>>>>>> 60f66260
 </head>
 <body>
   <noscript>You need to enable JavaScript to run this app.</noscript>
