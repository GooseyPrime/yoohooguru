--- conflicted
+++ resolved
@@ -33,7 +33,6 @@
       ]
     }
   ],
-<<<<<<< HEAD
   "env": {
     "REACT_APP_API_URL": "@react_app_api_url",
     "REACT_APP_FIREBASE_API_KEY": "@react_app_firebase_api_key",
@@ -41,12 +40,4 @@
     "REACT_APP_FIREBASE_AUTH_DOMAIN": "@react_app_firebase_auth_domain",
     "REACT_APP_BRAND_NAME": "@react_app_brand_name"
   }
-=======
-  "rewrites": [
-    {
-      "source": "/((?!api|_next|static|favicon\\.ico|manifest\\.json|assets|fonts).*)",
-      "destination": "/index.html"
-    }
-  ]
->>>>>>> 19516952
 }