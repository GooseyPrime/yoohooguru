# Netlify Configuration for yoohoo.guru Platform
#
# Note: This is a Node.js/Next.js Turborepo monorepo (NOT Nx).
# Python dependencies have been moved to python-mcp-server/ subdirectory
# to prevent Netlify from auto-detecting and attempting to install them.
#
# Build Tool: Turborepo (turbo)
# Monorepo Structure: npm workspaces
# Package Manager: npm

[build]
  # Set base to the main app directory for the Next.js plugin to work correctly
  base = "apps/main"

  # Build command for Turborepo monorepo - builds the main app by default.
  # Using npm install (not npm ci) ensures proper workspace dependency resolution.
  # Note: Must install from root first to setup workspace, then build from app directory
  command = "cd ../.. && npm install && npx turbo run build --filter=@yoohooguru/main"

  # Publish directory for Next.js - handled automatically by @netlify/plugin-nextjs
  # The plugin knows to use .next directory when base is set to the app root

[build.environment]
  # Force Netlify to include devDependencies (TypeScript, ESLint, etc.)
  NODE_ENV = "development"
  NPM_FLAGS = "--include=dev"

<<<<<<< HEAD
  # Ensure consistent Node version (Use stable Node 20 LTS)
=======
  # Ensure consistent Node version (Netlify 20.x LTS)
>>>>>>> 58f2010d
  NODE_VERSION = "20"

  # Enable Turborepo build caching
  TURBO_CACHE_DIR = ".turbo"

# Use the Nx skip build plugin to handle monorepo builds properly
[[plugins]]
  package = "netlify-plugin-nx-skip-build"

# Use the official Netlify Next.js runtime as secondary plugin
[[plugins]]
  package = "@netlify/plugin-nextjs"

# Recommended Deployment Architecture
# ------------------------------------
# Each app can be deployed separately for isolation and scalability.
# Frontend (Next.js apps) → Vercel or Netlify
# Backend (Express/Firebase APIs) → Railway or Cloud Run
#
# Example commands for alternate apps:
# - Angel app:
#     command = "npm install && npx turbo run build --filter=@yoohooguru/angel"
#     publish = "apps/angel/.next"
# - Coach app:
#     command = "npm install && npx turbo run build --filter=@yoohooguru/coach"
#     publish = "apps/coach/.next"
# - Heroes app:
#     command = "npm install && npx turbo run build --filter=@yoohooguru/heroes"
#     publish = "apps/heroes/.next"
# - Dashboard app:
#     command = "npm install && npx turbo run build --filter=@yoohooguru/dashboard"
#     publish = "apps/dashboard/.next"
#
# See docs/DEPLOYMENT.md for details.<|MERGE_RESOLUTION|>--- conflicted
+++ resolved
@@ -25,11 +25,7 @@
   NODE_ENV = "development"
   NPM_FLAGS = "--include=dev"
 
-<<<<<<< HEAD
   # Ensure consistent Node version (Use stable Node 20 LTS)
-=======
-  # Ensure consistent Node version (Netlify 20.x LTS)
->>>>>>> 58f2010d
   NODE_VERSION = "20"
 
   # Enable Turborepo build caching
